#!/usr/bin/env python3
# -*- coding: utf-8 -*-
#
# Copyright 2020 Alibaba Group Holding Limited. All Rights Reserved.
#
# Licensed under the Apache License, Version 2.0 (the "License");
# you may not use this file except in compliance with the License.
# You may obtain a copy of the License at
#
#     http://www.apache.org/licenses/LICENSE-2.0
#
# Unless required by applicable law or agreed to in writing, software
# distributed under the License is distributed on an "AS IS" BASIS,
# WITHOUT WARRANTIES OR CONDITIONS OF ANY KIND, either express or implied.
# See the License for the specific language governing permissions and
# limitations under the License.
#

""" GraphScope default configuration.
"""

from graphscope.version import __version__


class GSConfig(object):
    # the endpoint of a pre-launched GraphScope instance.
    addr = None

    # "lazy" or "eager", defaults to "eager"
    mode = "eager"

    # "k8s" or "hosts"
    cluster_type = "k8s"

    k8s_namespace = None

    # image
    k8s_etcd_image = "quay.io/coreos/etcd:v3.4.13"
    k8s_gs_image = (
        f"registry.cn-hongkong.aliyuncs.com/graphscope/graphscope:{__version__}"
    )

    # image pull configuration
    k8s_image_pull_policy = "IfNotPresent"
    k8s_image_pull_secrets = []

    # coordinator resource configuration
    k8s_coordinator_cpu = 1.5
    k8s_coordinator_mem = "2Gi"

    # etcd resource configuration
    etcd_addrs = None
    k8s_etcd_num_pods = 1
    k8s_etcd_cpu = 1.0
    k8s_etcd_mem = "512Mi"

    # vineyard resource configuration
    k8s_vineyard_daemonset = "none"
    k8s_vineyard_cpu = 0.2
    k8s_vineyard_mem = "512Mi"
    vineyard_shared_mem = "4Gi"

    # engine resource configuration
    k8s_engine_cpu = 0.2
    k8s_engine_mem = "1Gi"

    # mars resource configuration
    mars_worker_cpu = 0.2
    mars_worker_mem = "4Mi"
    mars_scheduler_cpu = 0.2
    mars_scheduler_mem = "2Mi"

    # launch graphscope with mars
    with_mars = False

    k8s_volumes = {}

    k8s_service_type = "NodePort"

    # support resource preemption or resource guarantee
    preemptive = True

    k8s_waiting_for_delete = False
    num_workers = 2
    show_log = False
    log_level = "INFO"

    # GIE engine params
    engine_params = None

    # GIE instance will be created automatically when a property graph loaded.
    # Otherwise, you should create a GIE instance manually by `sess.gremlin` if
    # `initializing_interactive_engine` is False
    initializing_interactive_engine = False

    timeout_seconds = 600

    # kill GraphScope instance after seconds of client disconnect
    # disable dangling check by setting -1.
    dangling_timeout_seconds = 600

    # Demo dataset related
    mount_dataset = None
    k8s_dataset_image = (
        f"registry.cn-hongkong.aliyuncs.com/graphscope/dataset:{__version__}"
    )
<<<<<<< HEAD

=======
>>>>>>> d1251a49
    hosts = ["localhost"]<|MERGE_RESOLUTION|>--- conflicted
+++ resolved
@@ -104,8 +104,4 @@
     k8s_dataset_image = (
         f"registry.cn-hongkong.aliyuncs.com/graphscope/dataset:{__version__}"
     )
-<<<<<<< HEAD
-
-=======
->>>>>>> d1251a49
     hosts = ["localhost"]
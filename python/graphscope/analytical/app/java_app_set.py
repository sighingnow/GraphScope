#!/usr/bin/env python3
# -*- coding: utf-8 -*-
#
# Copyright 2020 Alibaba Group Holding Limited. All Rights Reserved.
#
# Licensed under the Apache License, Version 2.0 (the "License");
# you may not use this file except in compliance with the License.
# You may obtain a copy of the License at
#
#     http://www.apache.org/licenses/LICENSE-2.0
#
# Unless required by applicable law or agreed to in writing, software
# distributed under the License is distributed on an "AS IS" BASIS,
# WITHOUT WARRANTIES OR CONDITIONS OF ANY KIND, either express or implied.
# See the License for the specific language governing permissions and
# limitations under the License.
#


from coordinator.gscoordinator.coordinator import DEFAULT_GS_CONFIG_FILE
from graphscope.framework.app import load_app
import yaml
from graphscope.framework.app import AppAssets
from graphscope.framework.app import not_compatible_for
from graphscope.framework.app import project_to_simple
from graphscope.analytical.udf.utils import InMemoryZip
from graphscope.analytical.udf.utils import CType
__all__ = ["JavaAppAssets"]


class JavaAppAssets(AppAssets):
    """Wrapper for a java jar, containing some java apps

    Args:
        graph (:class:`Graph`): A projected simple graph.
        java_main_class :java main class to run before codegen, geneerating 
                         configurations.
        vd_type: int64, uint64
        md_type: int64, uint64

    Returns:
        :class:`graphscope.framework.context.VertexDataContextDAGNode`:

    Examples:

    .. code:: python

        import graphscope as gs
        sess = gs.session()
        g = sess.g()
        pg = g.project(vertices={"vlabel": []}, edges={"elabel": []})
        r = gs.java_app_set(pg, jar_path = "a.jar", java_main_class="com.aliababa.grape.sample.mainClass")
        s.close()

    """
<<<<<<< HEAD
    class JavaAppAssets(AppAssets):
        def __init__(self, jar_path : str , java_main_class : str, vd_type, md_type):
            vd_ctype = str(CType.from_string(vd_type)) # _t appended
            md_ctype = str(CType.from_string(md_type))
            garfile = InMemoryZip()
            tmp_jar_file = open(jar_path, 'rb')
            bytes = tmp_jar_file.read()
            garfile.append("{}".format(jar_path), bytes)
            gs_config = {
                "app": [
                    {
                        "algo": "java_app_set",
                        "context_type": "vertex_data",
                        "type": "java_pie",
                        "class_name": "gs::JavaPropertyApp",
                        "compatible_graph": ["vineyard::ArrowFragment"],
                        "vd_type": vd_ctype,
                        "md_type": md_ctype,
                        "java_main_class" : java_main_class,
                        "java_jar_path": jar_path
                    }
                ]
            }
            garfile.append(DEFAULT_GS_CONFIG_FILE, yaml.dump(gs_config))
            super().__init__("java_app_set","vertex_data",garfile.read_bytes())
        
=======
>>>>>>> 9281c827

    def __init__(self, jar_path : str , java_main_class : str, vd_type, md_type):
        vd_ctype = str(CType.from_string(vd_type)) # _t appended
        md_ctype = str(CType.from_string(md_type))
        garfile = InMemoryZip()
        tmp_jar_file = open(jar_path, 'rb')
        bytes = tmp_jar_file.read()
        garfile.append("{}".format(jar_path), bytes)
        gs_config = {
            "app": [
                {
                    "algo": "java_app_set",
                    "context_type": "vertex_data",
                    "type": "java_pie",
                    "class_name": "gs::JavaPropertyApp",
                    "compatible_graph": ["vineyard::ArrowFragment"],
                    "vd_type": vd_ctype,
                    "md_type": md_ctype,
                    "java_main_class" : java_main_class,
                    "java_jar_path": jar_path
                }
            ]
        }
        garfile.append(DEFAULT_GS_CONFIG_FILE, yaml.dump(gs_config))
        super(AppAssets).__init__(algo = "java_app_set", context="vertex_data", gar=garfile.read_bytes())
<|MERGE_RESOLUTION|>--- conflicted
+++ resolved
@@ -25,6 +25,7 @@
 from graphscope.framework.app import project_to_simple
 from graphscope.analytical.udf.utils import InMemoryZip
 from graphscope.analytical.udf.utils import CType
+import os
 __all__ = ["JavaAppAssets"]
 
 
@@ -53,36 +54,6 @@
         s.close()
 
     """
-<<<<<<< HEAD
-    class JavaAppAssets(AppAssets):
-        def __init__(self, jar_path : str , java_main_class : str, vd_type, md_type):
-            vd_ctype = str(CType.from_string(vd_type)) # _t appended
-            md_ctype = str(CType.from_string(md_type))
-            garfile = InMemoryZip()
-            tmp_jar_file = open(jar_path, 'rb')
-            bytes = tmp_jar_file.read()
-            garfile.append("{}".format(jar_path), bytes)
-            gs_config = {
-                "app": [
-                    {
-                        "algo": "java_app_set",
-                        "context_type": "vertex_data",
-                        "type": "java_pie",
-                        "class_name": "gs::JavaPropertyApp",
-                        "compatible_graph": ["vineyard::ArrowFragment"],
-                        "vd_type": vd_ctype,
-                        "md_type": md_ctype,
-                        "java_main_class" : java_main_class,
-                        "java_jar_path": jar_path
-                    }
-                ]
-            }
-            garfile.append(DEFAULT_GS_CONFIG_FILE, yaml.dump(gs_config))
-            super().__init__("java_app_set","vertex_data",garfile.read_bytes())
-        
-=======
->>>>>>> 9281c827
-
     def __init__(self, jar_path : str , java_main_class : str, vd_type, md_type):
         vd_ctype = str(CType.from_string(vd_type)) # _t appended
         md_ctype = str(CType.from_string(md_type))
@@ -106,4 +77,9 @@
             ]
         }
         garfile.append(DEFAULT_GS_CONFIG_FILE, yaml.dump(gs_config))
-        super(AppAssets).__init__(algo = "java_app_set", context="vertex_data", gar=garfile.read_bytes())
+        super().__init__("java_app_set","vertex_data",garfile.read_bytes())
+    def to_gar(self, path):
+        if os.path.exists(path):
+            raise RuntimeError("Path exist: {}.".format(path))
+        with open(path, "wb") as f:
+            f.write(self.gar)

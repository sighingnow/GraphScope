#!/usr/bin/env python3
# -*- coding: utf-8 -*-
#
# Copyright 2020 Alibaba Group Holding Limited. All Rights Reserved.
#
# Licensed under the Apache License, Version 2.0 (the "License");
# you may not use this file except in compliance with the License.
# You may obtain a copy of the License at
#
#     http://www.apache.org/licenses/LICENSE-2.0
#
# Unless required by applicable law or agreed to in writing, software
# distributed under the License is distributed on an "AS IS" BASIS,
# WITHOUT WARRANTIES OR CONDITIONS OF ANY KIND, either express or implied.
# See the License for the specific language governing permissions and
# limitations under the License.
#

import collections
import hashlib
import json
from copy import deepcopy
import logging
from typing import Mapping

from graphscope.client.session import get_session_by_id
from graphscope.framework import dag_utils
from graphscope.framework import utils
from graphscope.framework.dag import DAGNode
from graphscope.framework.dag_utils import run_app
from graphscope.framework.errors import InvalidArgumentError
from graphscope.framework.errors import check_argument


logger = logging.getLogger("graphscope")

class ResultDAGNode(DAGNode):
    """A class represents a result node in a DAG.

    In GraphScope, result node is always a leaf node in a DAG.
    """

    def __init__(self, dag_node, op):
        self._base_dag_node = dag_node
        self._session = self._base_dag_node.session
        self._op = op
        # add op to dag
        self._session.dag.add_op(self._op)


class UnloadedContext(DAGNode):
    """Unloaded context node in a DAG."""

    def __init__(self, session, op):
        self._session = session
        self._op = op
        # add op to dag
        self._session.dag.add_op(self._op)


class BaseContextDAGNode(DAGNode):
    """Base class of concrete context DAG node.

    In GraphScope, it will return a instance of concrete class `ContextDAGNode`
    after evaluating an app, that will be automatically executed by :method:`sess.run`
    in eager mode and return a instance of :class:`graphscope.framework.context.Context`

    We can further use the handle to retrieve data:
        - as a numpy.ndarray( `to_numpy()` ),
        - as a pandas.DataFrame( `to_dataframe()` ),
        - as a vineyard tensor ( `to_vineyard_tensor()` ),
        - or as a vineyard dataframe ( `to_vineyard_dataframe()` ).

    The following example demonstrates its usage:

    .. code:: python

        >>> # lazy mode
        >>> import graphscope as gs
        >>> sess = gs.session(mode="lazy")
        >>> g = arrow_property_graph(sess)
        >>> c = property_sssp(g, 20)
        >>> print(c) # <graphscope.framework.context.LabeledVertexDataContextDAGNode>
        >>> r1 = c.to_numpy("r:v0.dist_0")
        >>> print(r1) # <graphscope.ramework.context.ResultDAGNode>
        >>> r2 = c.to_dataframe({"id": "v:v0.id", "result": "r:v0.dist_0"})
        >>> r3 = c.to_vineyard_tensor("v:v0.id")
        >>> r4 = c.to_vineyard_dataframe({"id": "v:v0.id", "data": "v:v0.dist", "result": "r:v0.dist_0"})
        >>> r = sess.run([r1, r2, r3, r4])
        >>> r[0].shape
        (40521,)
        >>> r[1].shape
        (40521, 2)
        >>> r[2] # return an object id
        >>> r[3] # return an object id

        >>> # eager mode
        >>> import graphscope as gs
        >>> sess = gs.session(mode="eager")
        >>> g = arrow_property_graph(sess)
        >>> sg = g.project(vertices={'person': ['id']}, edges={'knows': ['weight']})
        >>> c = sssp(sg, 20)
        >>> print(c) # <graphscope.framework.context.Context>
        >>> r1 = c.to_numpy('r')
        >>> r1.shape
        (20345,)
        >>> r2 = c.to_dataframe({'id': 'v.id', 'result': 'r'})
        >>> r2.shape
        (20345, 2)
        >>> r3 = c.to_vineyard_tensor() # return an object id
        >>> r4 = c.to_vineyard_dataframe() # return an object id
    """

    def __init__(self, bound_app, graph, *args, **kwargs):
        self._bound_app = bound_app
        self._graph = graph
        self._session = self._bound_app.session
        # add op to dag
        self._op = run_app(self._bound_app, *args, **kwargs)
        self._session.dag.add_op(self._op)

    def _check_selector(self, selector):
        raise NotImplementedError()

    @property
    def context_type(self):
        raise NotImplementedError()

    def _build_schema(self, result_properties):
        raise NotImplementedError()

    def to_numpy(self, selector, vertex_range=None, axis=0):
        """Get the context data as a numpy array.

        Args:
            selector (str): Describes how to select values of context.
                See more details in derived context DAG node class.
            vertex_range (dict): optional, default to None.
                Works as slicing. The expression {'begin': m, 'end': n} select a portion
                of vertices from `m` to, but not including `n`. Type of `m`, `n` must be
                identical with vertices' oid type.
                Omitting the first index starts the slice at the beginning of the vertices,
                and omitting the second index extends the slice to the end of the vertices.
                Note the comparision is not based on numeric order, but on alphabetic order.
            axis (int): optional, default to 0.

        Returns:
            :class:`graphscope.framework.context.ResultDAGNode`:
                A result holds the `numpy.ndarray`, evaluated in eager mode.
        """
        self._check_selector(selector)
        vertex_range = utils.transform_vertex_range(vertex_range)
        op = dag_utils.context_to_numpy(self, selector, vertex_range, axis)
        return ResultDAGNode(self, op)

    def to_dataframe(self, selector, vertex_range=None):
        """Get the context data as a pandas DataFrame.

        Args:
            selector: dict
                The key is column name in dataframe, and the value describes how to select
                values of context. See more details in derived context DAG node class.
            vertex_range: dict, optional, default to None.
                Works as slicing. The expression {'begin': m, 'end': n} select a portion
                of vertices from `m` to, but not including `n`. Type of `m`, `n` must be
                identical with vertices' oid type.
                Only the sub-ranges of vertices data will be retrieved.
                Note the comparision is not based on numeric order, but on alphabetic order.

        Returns:
            :class:`graphscope.framework.context.ResultDAGNode`:
                A result holds the `pandas.DataFrame`, evaluated in eager mode.
        """
        check_argument(
            isinstance(selector, Mapping), "selector of to_dataframe must be a dict"
        )
        for key, value in selector.items():
            self._check_selector(value)
        selector = json.dumps(selector)
        vertex_range = utils.transform_vertex_range(vertex_range)
        op = dag_utils.context_to_dataframe(self, selector, vertex_range)
        return ResultDAGNode(self, op)

    def to_vineyard_tensor(self, selector=None, vertex_range=None, axis=0):
        """Get the context data as a vineyard tensor and return the vineyard object id.

        Returns:
            :class:`graphscope.framework.context.ResultDAGNode`:
                A result hold the object id of vineyard tensor, evaluated in eager mode.
        """
        self._check_selector(selector)
        vertex_range = utils.transform_vertex_range(vertex_range)
        op = dag_utils.to_vineyard_tensor(self, selector, vertex_range, axis)
        return ResultDAGNode(self, op)

    def to_vineyard_dataframe(self, selector=None, vertex_range=None):
        """Get the context data as a vineyard dataframe and return the vineyard object id.

        Args:
            selector:  dict
                Key is used as column name of the dataframe, and the value describes how to
                select values of context. See more details in derived context DAG node class.
            vertex_range: dict, optional, default to None
                Works as slicing. The expression {'begin': m, 'end': n} select a portion
                of vertices from `m` to, but not including `n`. Type of `m`, `n` must be
                identical with vertices' oid type.
                Only the sub-ranges of vertices data will be retrieved.

        Returns:
            :class:`graphscope.framework.context.ResultDAGNode`:
                A result hold the object id of vineyard dataframe, evaluated in eager mode.
        """
        if selector is not None:
            check_argument(
                isinstance(selector, Mapping),
                "selector of to_vineyard_dataframe must be a dict",
            )
            for key, value in selector.items():
                self._check_selector(value)
            selector = json.dumps(selector)
        vertex_range = utils.transform_vertex_range(vertex_range)
        op = dag_utils.to_vineyard_dataframe(self, selector, vertex_range)
        return ResultDAGNode(self, op)

    def output(self, fd, selector, vertex_range=None, **kwargs):
        """Dump results to `fd`.
        Support dumps data to local (respect to pod) files, hdfs or oss.
        It first write results to a vineyard dataframe, and let vineyard
        do the data dumping job.
        `fd` must meet specific formats, with auth information if needed. As follows:

            - local
                `file:///tmp/result_path`
            - oss
                `oss:///bucket/object`
            - hdfs
                `hdfs:///tmp/result_path`

        Args:
            fd (str): Output location.
            selector (dict): Similar to `to_dataframe`.
            vertex_range (dict, optional): Similar to `to_dataframe`. Defaults to None.
            kwargs (dict, optional): Storage options with respect to output storage type.
                    for example:
                    key, secret, endpoint for oss,
                    key, secret, client_kwargs for s3,
                    host, port for hdfs,
                    None for local.

        Returns:
            :class:`graphscope.framework.context.ResultDAGNode`, evaluated in eager mode.
        """
        df = self.to_vineyard_dataframe(selector, vertex_range)
        op = dag_utils.output(df, fd, **kwargs)
        return ResultDAGNode(self, op)

    def unload(self):
        op = dag_utils.unload_context(self)
        return UnloadedContext(self._session, op)


class TensorContextDAGNode(BaseContextDAGNode):
    """Tensor context DAG node holds a tensor.
    Only axis is meaningful when considering a TensorContext.
    """

    @property
    def context_type(self):
        return "tensor"

<<<<<<< HEAD
    @staticmethod
    def _static_check_selector(selector):
=======
    def _build_schema(self, result_properties):
        return "axis"

    def _check_selector(self, selector):
>>>>>>> 2956abc1
        return True

    def _check_selector(self, selector):
        return self.__class__._static_check_selector(selector)


class VertexDataContextDAGNode(BaseContextDAGNode):
    """The most simple kind of context.
    A vertex has a single value as results.

    - The syntax of selector on vertex is:
        - `v.id`: Get the Id of vertices
        - `v.data`: Get the data of vertices
                If there is any, means origin data on the graph, not results.

    - The syntax of selector of edge is (not supported yet):
        - `e.src`: Get the source Id of edges
        - `e.dst`: Get the destination Id of edges
        - `e.data`: Get the edge data on the edges
                If there is any, means origin data on the graph

    - The syntax of selector of results is:
        - `r`: Get quering results of algorithms. e.g. Rankings of vertices after doing PageRank.
    """

    @property
    def context_type(self):
        return "vertex_data"

    def _build_schema(self, result_properties):
        ret = {"v": ["id", "data"], "e": ["src", "dst", "data"], "r": []}
        return json.dumps(ret, indent=4)

    def _check_selector(self, selector):
        return self.__class__._static_check_selector(selector)

    @staticmethod
    def _static_check_selector(selector):
        """
        Raises:
            InvalidArgumentError:
                - Selector in vertex data context is None
            SyntaxError:
                - The syntax of selector is incorrect
            NotImplementedError:
                - Selector of e not supported
        """
        if selector is None:
            raise InvalidArgumentError("Selector in vertex data context cannot be None")
        segments = selector.split(".")
        if len(segments) > 2:
            raise SyntaxError("Invalid selector: {0}".format(selector))
        if segments[0] == "v":
            if selector not in ("v.id", "v.data"):
                raise SyntaxError("Selector of v must be 'v.id' or 'v.data'")
        elif segments[0] == "e":
            raise NotImplementedError("Selector of e not supported yet")
            if selector not in ("e.src", "e.dst", "e.data"):
                raise SyntaxError("Selector of e must be 'e.src', 'e.dst' or 'e.data'")
        elif segments[0] == "r":
            if selector != "r":
                raise SyntaxError("Selector of r must be 'r'")
        else:
            raise SyntaxError(
                "Invalid selector: {0}, choose from v / e / r".format(selector)
            )
        return True


class LabeledVertexDataContextDAGNode(BaseContextDAGNode):
    """The labeled kind of context.
    This context has several vertex labels and edge labels, and each label has several properties.
    Selection are performed on labels first, then on properties.

    We use `:` to filter labels, and `.` to select properties. And the results has no property,
    only have labels.

    - The syntax of selector of vertex is:
        - `v:label_name.id`: Get Id that belongs to a specific vertex label.
        - `v:label_name.property_name`: Get data that on a specific property of a specific vertex label.

    - The syntax of selector of edge is (not supported yet):
        - `e:label_name.src`: Get source Id of a specific edge label.
        - `e:label_name.dst`: Get destination Id of a specific edge label.
        - `e:label_name.property_name`: Get data on a specific property of a specific edge label.

    - The syntax of selector of results is:
        - `r:label_name`: Get results data of a vertex label.
    """

    @property
    def context_type(self):
        return "labeled_vertex_data"

    def _build_schema(self, result_properties):
        schema = self._graph.schema
        ret = {
            "v": _get_property_v_context_schema_str(schema),
            "e": _get_property_e_context_schema_str(schema),
            "r": schema.vertex_labels,
        }
        return json.dumps(ret, indent=4)

    def _check_selector(self, selector):
        return self.__class__._static_check_selector(selector)

    @staticmethod
    def _static_check_selector(selector):
        """
        Raises:
            InvalidArgumentError:
                - Selector in labeled vertex data context is None
            SyntaxError:
                - The syntax of selector is incorrect
            NotImplementedError:
                - Selector of e not supported
        """
        if selector is None:
            raise InvalidArgumentError(
                "Selector in labeled vertex data context cannot be None"
            )
        stype, segments = selector.split(":")
        if stype not in ("v", "e", "r"):
            raise SyntaxError(
                "Invalid selector: {0}, choose from v / e / r".format(selector)
            )
        if stype == "e":
            raise NotImplementedError("Selector of e not supported yet")
        segments = segments.split(".")
        if len(segments) > 2:
            raise SyntaxError("Invalid selector: {0}".format(selector))
        return True


class VertexPropertyContextDAGNode(BaseContextDAGNode):
    """The simple kind of context with property.
    A vertex can have multiple values (a.k.a. properties) as results.

    - The syntax of selector on vertex is:
        - `v.id`: Get the Id of vertices
        - `v.data`: Get the data of vertices
            If there is any, means origin data on the graph, not results

    - The syntax of selector of edge is (not supported yet):
        - `e.src`: Get the source Id of edges
        - `e.dst`: Get the destination Id of edges
        - `e.data`: Get the edge data on the edges
            If there is any, means origin data on the graph

    - The syntax of selector of results is:
        - `r.column_name`: Get the property named `column_name` in results.
            e.g. `r.hub` in :func:`graphscope.hits`.
    """

    @property
    def context_type(self):
        return "vertex_property"
<<<<<<< HEAD
=======

    def _build_schema(self, result_properties):
        """Build context schema.

        Args:
            result_properties (str): Returned by c++,
            example_format(str): "id,name,age,"

        Returns:
            str: return schema as human readable string
        """
        result_properties = [i for i in result_properties.split(",") if i]
        ret = {"v": ["id", "data"], "e": ["src", "dst", "data"], "r": result_properties}
        return json.dumps(ret, indent=4)

>>>>>>> 2956abc1
    def _check_selector(self, selector):
        return self.__class__._static_check_selector(selector)
        
    @staticmethod
    def _static_check_selector(selector):
        """
        Raises:
            InvalidArgumentError:
                - Selector in labeled vertex data context is None
            SyntaxError:
                - The syntax of selector is incorrect
            NotImplementedError:
                - Selector of e not supported
        """
        if selector is None:
            raise InvalidArgumentError(
                "Selector in vertex property context cannot be None"
            )
        segments = selector.split(".")
        if len(segments) != 2:
            raise SyntaxError("Invalid selector: {0}".format(selector))
        if segments[0] == "v":
            if selector not in ("v.id", "v.data"):
                raise SyntaxError("Selector of v must be 'v.id' or 'v.data'")
        elif segments[0] == "e":
            raise NotImplementedError("Selector of e not supported yet")
        elif segments[0] == "r":
            # The second part of selector or r is user defined name.
            # So we will allow any str
            pass
        else:
            raise SyntaxError(
                "Invalid selector: {0}, choose from v / e / r".format(selector)
            )
        return True


class LabeledVertexPropertyContextDAGNode(BaseContextDAGNode):
    """The labeld kind of context with properties.
    This context has several vertex labels and edge labels, And each label has several properties.
    Selection are performed on labels first, then on properties.

    We use `:` to filter labels, and `.` to select properties.
    And the results can have several properties.

    - The syntax of selector of vertex is:
        - `v:label_name.id`: Get Id that belongs to a specific vertex label.
        - `v:label_name.property_name`: Get data that on a specific property of a specific vertex label.

    - The syntax of selector of edge is (not supported yet):
        - `e:label_name.src`: Get source Id of a specific edge label.
        - `e:label_name.dst`: Get destination Id of a specific edge label.
        - `e:label_name.property_name`: Get data on a specific property of a specific edge label.

    - The syntax of selector of results is:
        - `r:label_name.column_name`: Get the property named `column_name` of `label_name`.

    """

    @property
    def context_type(self):
        return "labeled_vertex_property"
<<<<<<< HEAD
=======

    def _build_schema(self, result_properties):
        """Build context schema.

        Args:
            result_properties (str): Returned by c++,
            example_format:
                0:a,b,c,
                1:e,f,g,

        Returns:
            str: return schema as human readable string
        """
        schema = self._graph.schema
        ret = {
            "v": _get_property_v_context_schema_str(schema),
            "e": _get_property_e_context_schema_str(schema),
            "r": {},
        }
        result_properties = [i for i in result_properties.split("\n") if i]
        label_property_dict = {}
        for r_props in result_properties:
            label_id, props = r_props.split(":")
            label_property_dict[label_id] = [i for i in props.split(",") if i]
        for label in schema.vertex_labels:
            label_id = schema.get_vertex_label_id(label)
            props = label_property_dict.get(label_id, [])
            ret["r"][label] = props
        return json.dumps(ret, indent=4)

>>>>>>> 2956abc1
    def _check_selector(self, selector):
        return self.__class__._static_check_selector(selector)

    @staticmethod
    def _static_check_selector(selector):
        if selector is None:
            raise InvalidArgumentError(
                "Selector in labeled vertex property context cannot be None"
            )
        stype, segments = selector.split(":")
        if stype not in ("v", "e", "r"):
            raise SyntaxError(
                "Invalid selector: {0}, choose from v / e / r".format(selector)
            )
        if stype == "e":
            raise NotImplementedError("Selector of e not supported yet")
        segments = segments.split(".")
        if len(segments) != 2:
            raise SyntaxError("Invalid selector: {0}".format(selector))
        return True
class JavaPIEPropertyDefaultContextDAGNode(BaseContextDAGNode):
    """Base class of concrete context DAG node.

    In GraphScope, it will return a instance of concrete class `ContextDAGNode`
    after evaluating an app, that will be automatically executed by :method:`sess.run`
    in eager mode and return a instance of :class:`graphscope.framework.context.Context`
    """

    def _check_selector(self, selector):
        return self._inner_ctx_check_selector(selector)

    def set_inner_ctx(self, inner_ctx_type):
        self._inner_ctx_type = inner_ctx_type
        logger.info("set inner ctx type to: {}".format(self._inner_ctx_type))
        if (inner_ctx_type == "tensor"): #TBD
            self._inner_ctx_check_selector = TensorContextDAGNode._static_check_selector
        elif inner_ctx_type == "labeled_vertex_data":
            self._inner_ctx_check_selector = LabeledVertexDataContextDAGNode._static_check_selector
        elif inner_ctx_type == "labeled_vertex_property":
            self._inner_ctx_check_selector = LabeledVertexPropertyContextDAGNode._static_check_selector
        elif (inner_ctx_type == "java_pie_property_default_context"):
            raise Exception("can not contain self")
        else :
            raise RuntimeError("Unsupported inner ctx type : {}".format(inner_ctx_type))

    @property
    def context_type(self):
        return "java_pie_property_default_context"

    @property
    def inner_ctx_type(self):
        return self._inner_ctx_type

class JavaPIEProjectedDefaultContextDAGNode(BaseContextDAGNode):
    """Base class of concrete context DAG node.

    In GraphScope, it will return a instance of concrete class `ContextDAGNode`
    after evaluating an app, that will be automatically executed by :method:`sess.run`
    in eager mode and return a instance of :class:`graphscope.framework.context.Context`
    """

    def _check_selector(self, selector):
        return self._inner_ctx_check_selector(selector)

    def set_inner_ctx(self, inner_ctx_type):
        self._inner_ctx_type = inner_ctx_type
        logger.info("set inner ctx type to: {}".format(self._inner_ctx_type))
        if (inner_ctx_type == "tensor"):
            self._inner_ctx_check_selector = TensorContextDAGNode._static_check_selector
        elif inner_ctx_type == "vertex_data":
            self._inner_ctx_check_selector = VertexDataContextDAGNode._static_check_selector
        elif inner_ctx_type == "vertex_property":
            self._inner_ctx_check_selector = VertexPropertyContextDAGNode._static_check_selector
        elif (inner_ctx_type == "java_pie_projected_default_context"):
            raise Exception("can not contain self")

    @property
    def context_type(self):
        return "java_pie_projected_default_context"

    @property
    def inner_ctx_type(self):
        return self._inner_ctx_type

class Context(object):
    """Hold a handle of app querying context.

    After evaluating an app, the context (vertex data, partial results, etc.) are preserved,
    and can be referenced through a handle.
    """

    def __init__(self, context_node, key, result_schema):
        self._context_node = context_node
        self._session = context_node.session
        self._graph = self._context_node._graph
        self._key = key
        self._result_schema = result_schema
        # copy and set op evaluated
        self._context_node.op = deepcopy(self._context_node.op)
        self._context_node.evaluated = True
        self._saved_signature = self.signature

    def __del__(self):
        # cleanly ignore all exceptions, cause session may already closed / destroyed.
        try:
            self.unload()
        except Exception:  # pylint: disable=broad-except
            pass

    @property
    def op(self):
        return self._context_node.op

    @property
    def key(self):
        """Unique identifier of a context."""
        return self._key

    @property
    def context_type(self):
        return self._context_node.context_type

    @property
    def schema(self):
        return self._context_node._build_schema(self._result_schema)

    @property
    def signature(self):
        """Compute digest by key and graph signatures.
        Used to ensure the critical information of context is untouched.
        """
        check_argument(
            self._key is not None,
            "Context key error, maybe it is not connected to engine.",
        )
        s = hashlib.sha256()
        s.update(self._key.encode("utf-8"))
        if not isinstance(self._graph, DAGNode):
            s.update(self._graph.signature.encode("utf-8"))
        return s.hexdigest()

    def __repr__(self):
        return f"graphscope.framework.context.{self.__class__.__name__} from graph {str(self._graph)}"

    def _check_unmodified(self):
        check_argument(self._saved_signature == self.signature)

    def _check_selector(self, selector):
        return self._context_node._check_selector(selector)

    def to_numpy(self, selector, vertex_range=None, axis=0):
        self._check_unmodified()
        return self._session._wrapper(
            self._context_node.to_numpy(selector, vertex_range, axis)
        )

    def to_dataframe(self, selector, vertex_range=None):
        self._check_unmodified()
        return self._session._wrapper(
            self._context_node.to_dataframe(selector, vertex_range)
        )

    def to_vineyard_tensor(self, selector=None, vertex_range=None, axis=0):
        self._check_unmodified()
        return self._session._wrapper(
            self._context_node.to_vineyard_tensor(selector, vertex_range, axis)
        )

    def to_vineyard_dataframe(self, selector=None, vertex_range=None):
        self._check_unmodified()
        return self._session._wrapper(
            self._context_node.to_vineyard_dataframe(selector, vertex_range)
        )

    def output(self, fd, selector, vertex_range=None, **kwargs):
        """
        Examples:
            context.output('s3://test-bucket/res.csv', selector={'id': 'v.id', 'rank': 'r'},
                           key='access-key', secret='access-secret', client_kwargs={})
            context.output('hdfs:///output/res.csv', selector={'id': 'v.id', 'rank': 'r'},
                           host='localhost', port=9000)
        """
        self._check_unmodified()
        return self._session._wrapper(
            self._context_node.output(fd, selector, vertex_range, **kwargs)
        )

    def output_to_client(self, fd, selector, vertex_range=None):
        """Fetch result to client side"""
        df = self.to_dataframe(selector, vertex_range)
        df.to_csv(fd, header=True, index=False)

<<<<<<< HEAD
class JavaProxyContext(Context):
    def __init__(self, context_node : BaseContextDAGNode, key, inner_ctx_type):
        super().__init__(context_node, key)
        if (isinstance(context_node, JavaPIEProjectedDefaultContextDAGNode) or isinstance(context_node, JavaPIEPropertyDefaultContextDAGNode)):
            self._context_node.set_inner_ctx(inner_ctx_type)
        else:
            raise RuntimeError("java Proxy context can not accept {}".format(context_node.context_type))
=======
    def unload(self):
        return self._session._wrapper(self._context_node.unload())
>>>>>>> 2956abc1


class DynamicVertexDataContext(collections.abc.Mapping):
    """Vertex data context for complicated result store.
    A vertex has a single value as results.
    """

    def __init__(self, context_node, key):
        self._key = key
        self._graph = context_node._graph
        self._session_id = context_node.session_id
        self._saved_signature = self.signature

    @property
    def session_id(self):
        return self._session_id

    @property
    def key(self):
        return self._key

    @property
    def signature(self):
        check_argument(
            self._key is not None,
            "Context key error, maybe it is not connected to engine.",
        )
        return hashlib.sha256(
            "{}.{}".format(self._key, self._graph.signature).encode("utf-8")
        )

    def __repr__(self):
        return f"graphscope.framework.context.{self.__class__.__name__} from graph {str(self._graph)}"

    def __len__(self):
        return self._graph._graph.number_of_nodes()

    def __getitem__(self, key):
        if key not in self._graph._graph:
            raise KeyError(key)
        op = dag_utils.get_context_data(self, json.dumps([key]))
        return dict(json.loads(op.eval()))

    def __iter__(self):
        return iter(self._graph._graph)



def create_context_node(context_type, bound_app, graph, *args, **kwargs):
    """A context DAG node factory, create concrete context class by context type."""
    if context_type == "tensor":
        return TensorContextDAGNode(bound_app, graph, *args, **kwargs)
    if context_type == "vertex_data":
        return VertexDataContextDAGNode(bound_app, graph, *args, **kwargs)
    elif context_type == "labeled_vertex_data":
        return LabeledVertexDataContextDAGNode(bound_app, graph, *args, **kwargs)
    elif context_type == "vertex_property":
        return VertexPropertyContextDAGNode(bound_app, graph, *args, **kwargs)
    elif context_type == "labeled_vertex_property":
        return LabeledVertexPropertyContextDAGNode(bound_app, graph, *args, **kwargs)
    elif context_type == "java_pie_property_default_context":
        return JavaPIEPropertyDefaultContextDAGNode(bound_app, graph, *args, **kwargs)
    elif context_type == "java_pie_projected_default_context":
        return JavaPIEProjectedDefaultContextDAGNode(bound_app, graph, *args, **kwargs)
    else:
        # dynamic_vertex_data for networkx
        return BaseContextDAGNode(bound_app, graph, *args, **kwargs)


def _get_property_v_context_schema_str(schema):
    ret = {}
    for label in schema.vertex_labels:
        ret[label] = ["id"]
        for prop in schema.get_vertex_properties(label):
            if prop.name != "id":  # avoid property name duplicate
                ret[label].append(prop.name)
    return ret


def _get_property_e_context_schema_str(schema):
    ret = {}
    for label in schema.edge_labels:
        ret[label] = ["src", "dst"]
        for prop in schema.get_edge_properties(label):
            if prop.name not in ("src", "dst"):
                ret[label].append(prop.name)
    return ret<|MERGE_RESOLUTION|>--- conflicted
+++ resolved
@@ -268,15 +268,11 @@
     def context_type(self):
         return "tensor"
 
-<<<<<<< HEAD
+    def _build_schema(self, result_properties):
+        return "axis"
+
     @staticmethod
     def _static_check_selector(selector):
-=======
-    def _build_schema(self, result_properties):
-        return "axis"
-
-    def _check_selector(self, selector):
->>>>>>> 2956abc1
         return True
 
     def _check_selector(self, selector):
@@ -434,8 +430,6 @@
     @property
     def context_type(self):
         return "vertex_property"
-<<<<<<< HEAD
-=======
 
     def _build_schema(self, result_properties):
         """Build context schema.
@@ -451,7 +445,6 @@
         ret = {"v": ["id", "data"], "e": ["src", "dst", "data"], "r": result_properties}
         return json.dumps(ret, indent=4)
 
->>>>>>> 2956abc1
     def _check_selector(self, selector):
         return self.__class__._static_check_selector(selector)
         
@@ -514,8 +507,6 @@
     @property
     def context_type(self):
         return "labeled_vertex_property"
-<<<<<<< HEAD
-=======
 
     def _build_schema(self, result_properties):
         """Build context schema.
@@ -546,7 +537,6 @@
             ret["r"][label] = props
         return json.dumps(ret, indent=4)
 
->>>>>>> 2956abc1
     def _check_selector(self, selector):
         return self.__class__._static_check_selector(selector)
 
@@ -738,19 +728,17 @@
         """Fetch result to client side"""
         df = self.to_dataframe(selector, vertex_range)
         df.to_csv(fd, header=True, index=False)
-
-<<<<<<< HEAD
+        
+    def unload(self):
+        return self._session._wrapper(self._context_node.unload())
+
 class JavaProxyContext(Context):
-    def __init__(self, context_node : BaseContextDAGNode, key, inner_ctx_type):
-        super().__init__(context_node, key)
+    def __init__(self, context_node : BaseContextDAGNode, key, result_schema, inner_ctx_type):
+        super().__init__(context_node, key, result_schema)
         if (isinstance(context_node, JavaPIEProjectedDefaultContextDAGNode) or isinstance(context_node, JavaPIEPropertyDefaultContextDAGNode)):
             self._context_node.set_inner_ctx(inner_ctx_type)
         else:
             raise RuntimeError("java Proxy context can not accept {}".format(context_node.context_type))
-=======
-    def unload(self):
-        return self._session._wrapper(self._context_node.unload())
->>>>>>> 2956abc1
 
 
 class DynamicVertexDataContext(collections.abc.Mapping):

#!/usr/bin/env python3
# -*- coding: utf-8 -*-
#
# Copyright 2020 Alibaba Group Holding Limited. All Rights Reserved.
#
# Licensed under the Apache License, Version 2.0 (the "License");
# you may not use this file except in compliance with the License.
# You may obtain a copy of the License at
#
#     http://www.apache.org/licenses/LICENSE-2.0
#
# Unless required by applicable law or agreed to in writing, software
# distributed under the License is distributed on an "AS IS" BASIS,
# WITHOUT WARRANTIES OR CONDITIONS OF ANY KIND, either express or implied.
# See the License for the specific language governing permissions and
# limitations under the License.
#


import base64
import copy
import datetime
import glob
import hashlib
import inspect
import json
import logging
import numbers
import os
import pickle
import shutil
import socket
import subprocess
import sys
import threading
import time
import uuid
import zipfile
from concurrent.futures import ThreadPoolExecutor
from io import BytesIO
from pathlib import Path
from queue import Empty as EmptyQueue
from queue import Queue
from string import Template

import yaml
from google.protobuf.any_pb2 import Any
from graphscope.framework import utils
from graphscope.framework.errors import CompilationError
from graphscope.framework.graph_schema import GraphSchema
from graphscope.framework.utils import PipeWatcher
from graphscope.framework.utils import find_java
from graphscope.framework.utils import get_platform_info
from graphscope.framework.utils import get_tempdir
from graphscope.proto import attr_value_pb2
from graphscope.proto import data_types_pb2
from graphscope.proto import graph_def_pb2
from graphscope.proto import op_def_pb2
from graphscope.proto import types_pb2

logger = logging.getLogger("graphscope")

RESOURCE_DIR_NAME = "resource"

# runtime workspace
try:
    WORKSPACE = os.environ["GRAPHSCOPE_RUNTIME"]
except KeyError:
    WORKSPACE = os.path.join(get_tempdir(), "gs")

# COORDINATOR_HOME
#   1) get from gscoordinator python module, if failed,
#   2) infer from current directory
try:
    import gscoordinator

    COORDINATOR_HOME = os.path.abspath(os.path.join(gscoordinator.__file__, "..", ".."))
except ModuleNotFoundError:
    COORDINATOR_HOME = os.path.abspath(os.path.join(__file__, "..", ".."))

# template directory for codegen
TEMPLATE_DIR = os.path.join(COORDINATOR_HOME, "gscoordinator", "template")

# builtin app resource
BUILTIN_APP_RESOURCE_PATH = os.path.join(
    COORDINATOR_HOME, "gscoordinator", "builtin/app/builtin_app.gar"
)
# default config file in gar resource
DEFAULT_GS_CONFIG_FILE = ".gs_conf.yaml"
DEFAULT_GRAPHSCOPE_HOME = "/opt/graphscope"

# GRAPHSCOPE_HOME
#   1) get from environment variable `GRAPHSCOPE_HOME`, if not exist,
#   2) infer from COORDINATOR_HOME
GRAPHSCOPE_HOME = os.environ.get("GRAPHSCOPE_HOME", None)

# resolve from pip installed package
if GRAPHSCOPE_HOME is None:
    if os.path.isdir(os.path.join(COORDINATOR_HOME, "graphscope.runtime")):
        GRAPHSCOPE_HOME = os.path.join(COORDINATOR_HOME, "graphscope.runtime")

# find from DEFAULT_GRAPHSCOPE_HOME
if GRAPHSCOPE_HOME is None:
    if os.path.isdir(DEFAULT_GRAPHSCOPE_HOME):
        GRAPHSCOPE_HOME = DEFAULT_GRAPHSCOPE_HOME

# resolve from develop source tree
if GRAPHSCOPE_HOME is None:
    GRAPHSCOPE_HOME = os.path.join(COORDINATOR_HOME, "..")

# ANALYTICAL_ENGINE_HOME
#   1) infer from GRAPHSCOPE_HOME
ANALYTICAL_ENGINE_HOME = os.path.join(GRAPHSCOPE_HOME)
ANALYTICAL_ENGINE_PATH = os.path.join(ANALYTICAL_ENGINE_HOME, "bin", "grape_engine")
if not os.path.isfile(ANALYTICAL_ENGINE_PATH):
    # try get analytical engine from build dir
    ANALYTICAL_ENGINE_HOME = os.path.join(GRAPHSCOPE_HOME, "analytical_engine")
    ANALYTICAL_ENGINE_PATH = os.path.join(
        ANALYTICAL_ENGINE_HOME, "build", "grape_engine"
    )

# ANALYTICAL_ENGINE_JAVA_HOME
ANALYTICAL_ENGINE_JAVA_HOME = ANALYTICAL_ENGINE_HOME
# ANALYTICAL_ENGINE_JAVA_INIT_CLASS_PATH=os.path.join(ANALYTICAL_ENGINE_JAVA_HOME, "lib/*")
# There should be only grape-runtime.jar we need
ANALYTICAL_ENGINE_JAVA_INIT_CLASS_PATH = (
    ANALYTICAL_ENGINE_JAVA_HOME + "/lib/grape-runtime-0.1-shaded.jar"
)
ANALYTICAL_ENGINE_JAVA_JVM_OPTS = (
    "-Djava.library.path={}/lib -Djava.class.path={}".format(
        GRAPHSCOPE_HOME, ANALYTICAL_ENGINE_JAVA_INIT_CLASS_PATH
    )
)


# INTERACTIVE_ENGINE_SCRIPT
INTERAVTIVE_INSTANCE_TIMEOUT_SECONDS = 600  # 10 mins
INTERACTIVE_ENGINE_SCRIPT = os.path.join(GRAPHSCOPE_HOME, "bin", "giectl")
if not os.path.isfile(INTERACTIVE_ENGINE_SCRIPT):
    INTERACTIVE_ENGINE_SCRIPT = os.path.join(
        GRAPHSCOPE_HOME, "interactive_engine", "bin", "giectl"
    )

# JAVA SDK related CONSTANTS
LLVM4JNI_HOME = os.environ.get("LLVM4JNI_HOME", None)
LLVM4JNI_USER_OUT_DIR_BASE = "user-llvm4jni-output"
PROCESSOR_MAIN_CLASS = "com.alibaba.graphscope.annotation.Main"
JAVA_CODEGNE_OUTPUT_PREFIX = "gs-ffi"
GRAPE_PROCESSOR_JAR = os.path.join(
    GRAPHSCOPE_HOME, "lib", "grape-runtime-0.1-shaded.jar"
)
GIRAPH_DIRVER_CLASS = "com.alibaba.graphscope.app.GiraphComputationAdaptor"


def get_timestamp():
    now = datetime.datetime.now()
    return datetime.datetime.timestamp(now)


def get_lib_path(app_dir, app_name):
    lib_path = ""
    if sys.platform == "linux" or sys.platform == "linux2":
        lib_path = os.path.join(app_dir, "lib%s.so" % app_name)
    elif sys.platform == "darwin":
        lib_path = os.path.join(app_dir, "lib%s.dylib" % app_name)
    else:
        raise RuntimeError(f"Unsupported platform {sys.platform}")
    return lib_path


def get_app_sha256(attr, java_class_path: str):
    (
        app_type,
        app_header,
        app_class,
        vd_type,
        md_type,
        pregel_combine,
        java_jar_path,
        java_app_class,
    ) = _codegen_app_info(attr, DEFAULT_GS_CONFIG_FILE, java_class_path)
    graph_header, graph_type, _ = _codegen_graph_info(attr)
    logger.info("Codegened graph type: %s, Graph header: %s", graph_type, graph_header)

    app_sha256 = ""
    if app_type == "cpp_pie":
        app_sha256 = hashlib.sha256(
            f"{app_type}.{app_class}.{graph_type}".encode("utf-8")
        ).hexdigest()
    elif app_type == "java_pie":
        s = hashlib.sha256()
        # CAUTION!!!!!
        # We believe jar_path.java_app_class can uniquely define one java app
        s.update(f"{app_type}.{java_jar_path}.{java_app_class}".encode("utf-8"))
        if types_pb2.GAR in attr:
            s.update(attr[types_pb2.GAR].s)
        app_sha256 = s.hexdigest()
    else:
        s = hashlib.sha256()
        s.update(f"{app_type}.{app_class}.{graph_type}".encode("utf-8"))
        if types_pb2.GAR in attr:
            s.update(attr[types_pb2.GAR].s)
        app_sha256 = s.hexdigest()
    return app_sha256


def get_graph_sha256(attr):
    _, graph_class, _ = _codegen_graph_info(attr)
    return hashlib.sha256(graph_class.encode("utf-8")).hexdigest()


def compile_app(
    workspace: str, library_name, attr, engine_config: dict, java_class_path: str
):
    """Compile an application.

    Args:
        workspace (str): working dir.
        library_name (str): name of library
        attr (`AttrValue`): All information needed to compile an app.
        engine_config (dict): for options of NETWORKX

    Returns:
        str: Path of the built library.
        str: Java jar path. For c++/python app, return None.
        str: Directory containing generated java and jni code. For c++/python app, return None.
        str: App type.
    """
    app_dir = os.path.join(workspace, library_name)
    os.makedirs(app_dir, exist_ok=True)

    _extract_gar(app_dir, attr)
    # codegen app and graph info
    # vd_type and md_type is None in cpp_pie
    (
        app_type,
        app_header,
        app_class,
        vd_type,
        md_type,
        pregel_combine,
        java_jar_path,
        java_app_class,
    ) = _codegen_app_info(attr, DEFAULT_GS_CONFIG_FILE, java_class_path)
    logger.info(
        "Codegened application type: %s, app header: %s, app_class: %s, vd_type: %s, md_type: %s, pregel_combine: %s, \
            java_jar_path: %s, java_app_class: %s",
        app_type,
        app_header,
        app_class,
        str(vd_type),
        str(md_type),
        str(pregel_combine),
        str(java_jar_path),
        str(java_app_class),
    )

    graph_header, graph_type, graph_oid_type = _codegen_graph_info(attr)
    logger.info("Codegened graph type: %s, Graph header: %s", graph_type, graph_header)

    os.chdir(app_dir)

    module_name = ""
    # Output directory for java codegen
    java_codegen_out_dir = ""
    # set OPAL_PREFIX in CMAKE_PREFIX_PATH
    OPAL_PREFIX = os.environ.get("OPAL_PREFIX", "")
    cmake_commands = [
        shutil.which("cmake"),
        ".",
        f"-DNETWORKX={engine_config['networkx']}",
        f"-DCMAKE_PREFIX_PATH='{GRAPHSCOPE_HOME};{OPAL_PREFIX}'",
    ]
    if app_type == "java_pie":
        if not os.path.isfile(GRAPE_PROCESSOR_JAR):
            raise RuntimeError("Grape runtime jar not found")
        # for java need to run preprocess
        java_codegen_out_dir = os.path.join(
            workspace, "{}-{}".format(JAVA_CODEGNE_OUTPUT_PREFIX, library_name)
        )
        cmake_commands += [
            "-DENABLE_JAVA_SDK=ON",
            "-DJAVA_PIE_APP=ON",
            "-DPRE_CP={}:{}".format(GRAPE_PROCESSOR_JAR, java_jar_path),
            "-DPROCESSOR_MAIN_CLASS={}".format(PROCESSOR_MAIN_CLASS),
            "-DJAR_PATH={}".format(java_jar_path),
            "-DOUTPUT_DIR={}".format(java_codegen_out_dir),
        ]
        # if run llvm4jni.sh not found, we just go ahead,since it is optional.
        if LLVM4JNI_HOME and os.path.isfile(os.path.join(LLVM4JNI_HOME, "run.sh")):
            llvm4jni_user_out_dir = os.path.join(
                workspace, "{}-{}".format(LLVM4JNI_USER_OUT_DIR_BASE, library_name)
            )
            cmake_commands += [
                "-DRUN_LLVM4JNI_SH={}".format(os.path.join(LLVM4JNI_HOME, "run.sh")),
                "-DLLVM4JNI_OUTPUT={}".format(llvm4jni_user_out_dir),
                "-DLIB_PATH={}".format(get_lib_path(app_dir, library_name)),
            ]
        else:
            logger.info(
                "Skip running llvm4jni since env var LLVM4JNI_HOME not found or run.sh not found under LLVM4JNI_HOME"
            )
        logger.info(" ".join(cmake_commands))
    elif app_type != "cpp_pie":
        if app_type == "cython_pregel":
            pxd_name = "pregel"
            cmake_commands += ["-DCYTHON_PREGEL_APP=True"]
            if pregel_combine:
                cmake_commands += ["-DENABLE_PREGEL_COMBINE=True"]
        else:
            pxd_name = "pie"
            cmake_commands += ["-DCYTHON_PIE_APP=True"]

        # Copy pxd file and generate cc file from pyx
        shutil.copyfile(
            os.path.join(TEMPLATE_DIR, f"{pxd_name}.pxd.template"),
            os.path.join(app_dir, f"{pxd_name}.pxd"),
        )
        # Assume the gar will have and only have one .pyx file
        for pyx_file in glob.glob(app_dir + "/*.pyx"):
            module_name = os.path.splitext(os.path.basename(pyx_file))[0]
            cc_file = os.path.join(app_dir, module_name + ".cc")
            subprocess.check_call(
                [shutil.which("cython"), "-3", "--cplus", "-o", cc_file, pyx_file]
            )
        app_header = f"{module_name}.h"

    # replace and generate cmakelist
    cmakelists_file_tmp = os.path.join(TEMPLATE_DIR, "CMakeLists.template")
    cmakelists_file = os.path.join(app_dir, "CMakeLists.txt")
    with open(cmakelists_file_tmp, mode="r") as template:
        content = template.read()
        content = Template(content).safe_substitute(
            _analytical_engine_home=ANALYTICAL_ENGINE_HOME,
            _frame_name=library_name,
            _oid_type=graph_oid_type,
            _vd_type=vd_type,
            _md_type=md_type,
            _graph_type=graph_type,
            _graph_header=graph_header,
            _module_name=module_name,
            _app_type=app_class,
            _app_header=app_header,
        )
        with open(cmakelists_file, mode="w") as f:
            f.write(content)

    # compile
    logger.info("Building app ...")
    cmake_process = subprocess.Popen(
        cmake_commands,
        env=os.environ.copy(),
        encoding="utf-8",
        errors="replace",
        stdout=subprocess.DEVNULL,
        stderr=subprocess.PIPE,
        universal_newlines=True,
        bufsize=1,
    )
    cmake_stderr_watcher = PipeWatcher(cmake_process.stderr, sys.stderr)
    setattr(cmake_process, "stderr_watcher", cmake_stderr_watcher)
    cmake_process.wait()

    make_process = subprocess.Popen(
        [shutil.which("make"), "-j4"],
        env=os.environ.copy(),
        encoding="utf-8",
        errors="replace",
        stdout=subprocess.DEVNULL,
        stderr=subprocess.PIPE,
        universal_newlines=True,
        bufsize=1,
    )
    make_stderr_watcher = PipeWatcher(make_process.stderr, sys.stderr)
    setattr(make_process, "stderr_watcher", make_stderr_watcher)
    make_process.wait()
    lib_path = get_lib_path(app_dir, library_name)
    if not os.path.isfile(lib_path):
        raise CompilationError(
            f"Failed to compile app {app_class} on platform {get_platform_info()}"
        )
    return lib_path, java_jar_path, java_codegen_out_dir, app_type


def compile_graph_frame(
    workspace: str, library_name, attr: dict, engine_config: dict, java_class_path: str
):
    """Compile an application.

    Args:
        workspace (str): Working dir.
        library_name (str): name of library
        attr (`AttrValue`): All information needed to compile a graph library.
        engine_config (dict): for options of NETWORKX

    Raises:
        ValueError: When graph_type is not supported.

    Returns:
        str: Path of the built graph library.
        None: For consistency with compiler_app.
        None: For consistency with compile_app.
        None: for consistency with compile_app.
    """

    _, graph_class, _ = _codegen_graph_info(attr)

    logger.info("Codegened graph frame type: %s", graph_class)

    library_dir = os.path.join(workspace, library_name)
    os.makedirs(library_dir, exist_ok=True)

    os.chdir(library_dir)

    graph_type = attr[types_pb2.GRAPH_TYPE].graph_type

    # set OPAL_PREFIX in CMAKE_PREFIX_PATH
    OPAL_PREFIX = os.environ.get("OPAL_PREFIX", "")
    cmake_commands = [
        shutil.which("cmake"),
        ".",
        f"-DNETWORKX={engine_config['networkx']}",
        f"-DENABLE_JAVA_SDK={engine_config['enable_java_sdk']}",
        f"-DCMAKE_PREFIX_PATH='{GRAPHSCOPE_HOME};{OPAL_PREFIX}'",
    ]
    logger.info("enable java sdk {}".format(engine_config["enable_java_sdk"]))
    if graph_type == graph_def_pb2.ARROW_PROPERTY:
        cmake_commands += ["-DPROPERTY_GRAPH_FRAME=True"]
<<<<<<< HEAD
    elif graph_type == graph_def_pb2.ARROW_PROJECTED:
        cmake_commands += ["-DPROJECT_FRAME=True","-DPROJECTED_GRAPH_FRAME=True"]
=======
    elif graph_type in (
        graph_def_pb2.ARROW_PROJECTED):
        logger.info("load projected graph {}".format(attr[types_pb2.LOAD_PROJECTED_GRAPH].b))
        if attr[types_pb2.LOAD_PROJECTED_GRAPH].b:
            cmake_commands += ["-DPROJECTED_GRAPH_FRAME=True"]
        else:
            cmake_commands += ["-DPROJECT_FRAME=True"]
>>>>>>> a3d8622d
    elif graph_type in (
        graph_def_pb2.DYNAMIC_PROJECTED,
        graph_def_pb2.ARROW_FLATTENED):
        cmake_commands += ["-DPROJECT_FRAME=True"]
    else:
        raise ValueError(f"Illegal graph type: {graph_type}")
    # replace and generate cmakelist
    cmakelists_file_tmp = os.path.join(TEMPLATE_DIR, "CMakeLists.template")
    cmakelists_file = os.path.join(library_dir, "CMakeLists.txt")
    with open(cmakelists_file_tmp, mode="r") as template:
        content = template.read()
        content = Template(content).safe_substitute(
            _analytical_engine_home=ANALYTICAL_ENGINE_HOME,
            _frame_name=library_name,
            _graph_type=graph_class,
        )
        with open(cmakelists_file, mode="w") as f:
            f.write(content)

    # compile
    logger.info("Building graph library ...")
    cmake_process = subprocess.Popen(
        cmake_commands,
        env=os.environ.copy(),
        encoding="utf-8",
        errors="replace",
        stdout=subprocess.DEVNULL,
        stderr=subprocess.PIPE,
        universal_newlines=True,
        bufsize=1,
    )
    cmake_stderr_watcher = PipeWatcher(cmake_process.stderr, sys.stderr)
    setattr(cmake_process, "stderr_watcher", cmake_stderr_watcher)
    cmake_process.wait()

    make_process = subprocess.Popen(
        [shutil.which("make"), "-j4"],
        env=os.environ.copy(),
        encoding="utf-8",
        errors="replace",
        stdout=subprocess.DEVNULL,
        stderr=subprocess.PIPE,
        universal_newlines=True,
        bufsize=1,
    )
    make_stderr_watcher = PipeWatcher(make_process.stderr, sys.stderr)
    setattr(make_process, "stderr_watcher", make_stderr_watcher)
    make_process.wait()
    lib_path = get_lib_path(library_dir, library_name)
    if not os.path.isfile(lib_path):
        raise CompilationError(
            f"Failed to compile graph {graph_class} on platform {get_platform_info()}"
        )
    return lib_path, None, None, None


def op_pre_process(op, op_result_pool, key_to_op, **kwargs):  # noqa: C901
    if op.op == types_pb2.REPORT_GRAPH:
        return
    if op.op == types_pb2.CREATE_GRAPH:
        _pre_process_for_create_graph_op(op, op_result_pool, key_to_op, **kwargs)
    if op.op == types_pb2.ADD_LABELS:
        _pre_process_for_add_labels_op(op, op_result_pool, key_to_op, **kwargs)
    if op.op == types_pb2.RUN_APP:
        _pre_process_for_run_app_op(op, op_result_pool, key_to_op, **kwargs)
    if op.op == types_pb2.BIND_APP:
        _pre_process_for_bind_app_op(op, op_result_pool, key_to_op, **kwargs)
    if op.op == types_pb2.PROJECT_GRAPH:
        _pre_process_for_project_op(op, op_result_pool, key_to_op, **kwargs)
    if op.op == types_pb2.PROJECT_TO_SIMPLE:
        _pre_process_for_project_to_simple_op(op, op_result_pool, key_to_op, **kwargs)
    if op.op == types_pb2.ADD_COLUMN:
        _pre_process_for_add_column_op(op, op_result_pool, key_to_op, **kwargs)
    if op.op == types_pb2.UNLOAD_GRAPH:
        _pre_process_for_unload_graph_op(op, op_result_pool, key_to_op, **kwargs)
    if op.op in (
        types_pb2.CONTEXT_TO_NUMPY,
        types_pb2.CONTEXT_TO_DATAFRAME,
        types_pb2.TO_VINEYARD_TENSOR,
        types_pb2.TO_VINEYARD_DATAFRAME,
    ):
        _pre_process_for_context_op(op, op_result_pool, key_to_op, **kwargs)
    if op.op in (types_pb2.GRAPH_TO_NUMPY, types_pb2.GRAPH_TO_DATAFRAME):
        _pre_process_for_output_graph_op(op, op_result_pool, key_to_op, **kwargs)
    if op.op == types_pb2.UNLOAD_APP:
        _pre_process_for_unload_app_op(op, op_result_pool, key_to_op, **kwargs)
    if op.op == types_pb2.UNLOAD_CONTEXT:
        _pre_process_for_unload_context_op(op, op_result_pool, key_to_op, **kwargs)
    if op.op == types_pb2.CREATE_INTERACTIVE_QUERY:
        _pre_process_for_create_interactive_query_op(
            op, op_result_pool, key_to_op, **kwargs
        )
    if op.op == types_pb2.GREMLIN_QUERY:
        _pre_process_for_gremlin_query_op(op, op_result_pool, key_to_op, **kwargs)
    if op.op == types_pb2.FETCH_GREMLIN_RESULT:
        _pre_process_for_fetch_gremlin_result(op, op_result_pool, key_to_op, **kwargs)
    if op.op == types_pb2.CLOSE_INTERACTIVE_QUERY:
        _pre_process_for_close_interactive_query_op(
            op, op_result_pool, key_to_op, **kwargs
        )
    if op.op == types_pb2.SUBGRAPH:
        _pre_process_for_gremlin_to_subgraph_op(op, op_result_pool, key_to_op, **kwargs)
    if op.op == types_pb2.CREATE_LEARNING_INSTANCE:
        _pre_process_for_create_learning_graph_op(
            op, op_result_pool, key_to_op, **kwargs
        )
    if op.op == types_pb2.CLOSE_LEARNING_INSTANCE:
        _pre_process_for_close_learning_instance_op(
            op, op_result_pool, key_to_op, **kwargs
        )
    if op.op == types_pb2.OUTPUT:
        _pre_process_for_output_op(op, op_result_pool, key_to_op, **kwargs)
    if op.op in (types_pb2.TO_DIRECTED, types_pb2.TO_UNDIRECTED):
        _pre_process_for_transform_op(op, op_result_pool, key_to_op, **kwargs)


def _pre_process_for_create_graph_op(op, op_result_pool, key_to_op, **kwargs):
    assert len(op.parents) <= 1
    if len(op.parents) == 1:
        key_of_parent_op = op.parents[0]
        parent_op = key_to_op[key_of_parent_op]
        if parent_op.op == types_pb2.DATA_SOURCE:
            op.large_attr.CopyFrom(parent_op.large_attr)

        # loading graph with giraph format need jvm environ.
        if "engine_java_class_path" in kwargs:
            engine_java_class_path = kwargs.pop("engine_java_class_path")
            op.attr[types_pb2.JAVA_CLASS_PATH].CopyFrom(
                utils.s_to_attr(engine_java_class_path)
            )
        if "engine_jvm_opts" in kwargs:
            engine_jvm_opts = kwargs.pop("engine_jvm_opts")
            op.attr[types_pb2.JVM_OPTS].CopyFrom(utils.s_to_attr(engine_jvm_opts))


def _pre_process_for_add_labels_op(op, op_result_pool, key_to_op, **kwargs):
    assert len(op.parents) == 2
    for key_of_parent_op in op.parents:
        parent_op = key_to_op[key_of_parent_op]
        if parent_op.op == types_pb2.DATA_SOURCE:
            op.large_attr.CopyFrom(parent_op.large_attr)
        else:
            result = op_result_pool[key_of_parent_op]
            op.attr[types_pb2.GRAPH_NAME].CopyFrom(
                utils.s_to_attr(result.graph_def.key)
            )


def _pre_process_for_transform_op(op, op_result_pool, key_to_op, **kwargs):
    assert len(op.parents) == 1
    result = op_result_pool[op.parents[0]]
    # To compatible with eager evaluation cases where it will has the key.
    if types_pb2.GRAPH_NAME not in op.attr:
        op.attr[types_pb2.GRAPH_NAME].CopyFrom(utils.s_to_attr(result.graph_def.key))


def _pre_process_for_close_interactive_query_op(
    op, op_result_pool, key_to_op, **kwargs
):
    assert len(op.parents) == 1
    assert op.parents[0] in op_result_pool


def _pre_process_for_gremlin_to_subgraph_op(op, op_result_pool, key_to_op, **kwargs):
    assert len(op.parents) == 1
    assert op.parents[0] in op_result_pool


def _pre_process_for_gremlin_query_op(op, op_result_pool, key_to_op, **kwargs):
    assert len(op.parents) == 1
    assert op.parents[0] in op_result_pool


def _pre_process_for_fetch_gremlin_result(op, op_result_pool, key_to_op, **kwargs):
    assert len(op.parents) == 1
    assert op.parents[0] in op_result_pool


def _pre_process_for_create_interactive_query_op(
    op, op_result_pool, key_to_op, **kwargs
):
    assert len(op.parents) == 1
    key_of_parent_op = op.parents[0]
    result = op_result_pool[key_of_parent_op]
    assert result.graph_def.extension.Is(graph_def_pb2.VineyardInfoPb.DESCRIPTOR)
    vy_info = graph_def_pb2.VineyardInfoPb()
    result.graph_def.extension.Unpack(vy_info)
    op.attr[types_pb2.VINEYARD_ID].CopyFrom(utils.i_to_attr(vy_info.vineyard_id))
    op.attr[types_pb2.SCHEMA_PATH].CopyFrom(utils.s_to_attr(vy_info.schema_path))


def _pre_process_for_close_learning_instance_op(
    op, op_result_pool, key_to_op, **kwargs
):
    assert len(op.parents) == 1
    assert op.parents[0] in op_result_pool


def _pre_process_for_create_learning_graph_op(op, op_result_pool, key_to_op, **kwargs):
    from graphscope.learning.graph import Graph as LearningGraph

    nodes = pickle.loads(op.attr[types_pb2.NODES].s)
    edges = pickle.loads(op.attr[types_pb2.EDGES].s)
    gen_labels = pickle.loads(op.attr[types_pb2.GLE_GEN_LABELS].s)
    # get graph schema
    key_of_parent_op = op.parents[0]
    result = op_result_pool[key_of_parent_op]
    assert result.graph_def.extension.Is(graph_def_pb2.VineyardInfoPb.DESCRIPTOR)
    schema = GraphSchema()
    schema.from_graph_def(result.graph_def)
    # get graph vineyard id
    vy_info = graph_def_pb2.VineyardInfoPb()
    result.graph_def.extension.Unpack(vy_info)
    vineyard_id = vy_info.vineyard_id
    # gle handle
    engine_hosts = kwargs.pop("engine_hosts")
    engine_config = kwargs.pop("engine_config")
    handle = get_gl_handle(schema, vineyard_id, engine_hosts, engine_config)
    config = LearningGraph.preprocess_args(handle, nodes, edges, gen_labels)
    config = base64.b64encode(json.dumps(config).encode("utf-8")).decode("utf-8")
    op.attr[types_pb2.VINEYARD_ID].CopyFrom(utils.i_to_attr(vineyard_id))
    op.attr[types_pb2.GLE_HANDLE].CopyFrom(utils.s_to_attr(handle))
    op.attr[types_pb2.GLE_CONFIG].CopyFrom(utils.s_to_attr(config))


# get `bind_app` runtime informarion in lazy mode
def _pre_process_for_bind_app_op(op, op_result_pool, key_to_op, **kwargs):
    for key_of_parent_op in op.parents:
        parent_op = key_to_op[key_of_parent_op]
        if parent_op.op == types_pb2.CREATE_APP:
            # app assets
            op.attr[types_pb2.APP_ALGO].CopyFrom(parent_op.attr[types_pb2.APP_ALGO])
            if types_pb2.GAR in parent_op.attr:
                op.attr[types_pb2.GAR].CopyFrom(parent_op.attr[types_pb2.GAR])
        else:
            # get graph runtime information from results
            result = op_result_pool[key_of_parent_op]
            assert result.graph_def.extension.Is(
                graph_def_pb2.VineyardInfoPb.DESCRIPTOR
            )
            vy_info = graph_def_pb2.VineyardInfoPb()
            result.graph_def.extension.Unpack(vy_info)
            op.attr[types_pb2.GRAPH_NAME].CopyFrom(
                attr_value_pb2.AttrValue(s=result.graph_def.key.encode("utf-8"))
            )
            op.attr[types_pb2.GRAPH_TYPE].CopyFrom(
                attr_value_pb2.AttrValue(graph_type=result.graph_def.graph_type)
            )
            op.attr[types_pb2.OID_TYPE].CopyFrom(
                utils.s_to_attr(
                    utils.normalize_data_type_str(
                        utils.data_type_to_cpp(vy_info.oid_type)
                    )
                )
            )
            op.attr[types_pb2.VID_TYPE].CopyFrom(
                utils.s_to_attr(utils.data_type_to_cpp(vy_info.vid_type))
            )
            op.attr[types_pb2.V_DATA_TYPE].CopyFrom(
                utils.s_to_attr(utils.data_type_to_cpp(vy_info.vdata_type))
            )
            op.attr[types_pb2.E_DATA_TYPE].CopyFrom(
                utils.s_to_attr(utils.data_type_to_cpp(vy_info.edata_type))
            )


# get `run_app` runtime informarion in lazy mode
def _pre_process_for_run_app_op(op, op_result_pool, key_to_op, **kwargs):
    # run_app op has only one parent
    assert len(op.parents) == 1
    key_of_parent_op = op.parents[0]
    parent_op = key_to_op[key_of_parent_op]
    assert parent_op.op == types_pb2.BIND_APP
    # set graph key
    op.attr[types_pb2.GRAPH_NAME].CopyFrom(parent_op.attr[types_pb2.GRAPH_NAME])
    result = op_result_pool[key_of_parent_op]
    # set app key
    op.attr[types_pb2.APP_NAME].CopyFrom(
        attr_value_pb2.AttrValue(s=result.result.decode("utf-8").encode("utf-8"))
    )

    # loading graph with giraph format need jvm environ.
    if "engine_java_class_path" in kwargs:
        engine_java_class_path = kwargs.pop("engine_java_class_path")
        op.attr[types_pb2.JAVA_CLASS_PATH].CopyFrom(
            utils.s_to_attr(engine_java_class_path)
        )
    if "engine_jvm_opts" in kwargs:
        engine_jvm_opts = kwargs.pop("engine_jvm_opts")
        op.attr[types_pb2.JVM_OPTS].CopyFrom(utils.s_to_attr(engine_jvm_opts))

    app_type = parent_op.attr[types_pb2.APP_ALGO].s.decode("utf-8")

    # for giraph app, we need to add args into orginal query_args, which is a json string
    # first one should be user params, second should be lib_path
    if app_type.startswith("giraph:"):
        logger.debug("len {}".format(len(op.query_args.args)))
        if len(op.query_args.args) == 1:
            original_json_param = data_types_pb2.StringValue()
            op.query_args.args[0].Unpack(original_json_param)
            logger.debug("original user param {}".format(original_json_param))
            user_params = json.loads(original_json_param.value)
            del op.query_args.args[0]
        elif len(op.query_args.args) == 0:
            user_params = {}
        else:
            raise RuntimeError(
                "Unexpected num of params{}".format(len(op.query_args.args))
            )

        user_params["app_class"] = GIRAPH_DIRVER_CLASS
        user_params["jar_name"] = engine_java_class_path
        user_params["frag_name"] = "gs::ArrowProjectedFragment<{},{},{},{}>".format(
            parent_op.attr[types_pb2.OID_TYPE].s.decode("utf-8"),
            parent_op.attr[types_pb2.VID_TYPE].s.decode("utf-8"),
            parent_op.attr[types_pb2.V_DATA_TYPE].s.decode("utf-8"),
            parent_op.attr[types_pb2.E_DATA_TYPE].s.decode("utf-8"),
        )
        user_params["user_app_class"] = app_type[7:]
        logger.debug("user params {}".format(json.dumps(user_params)))
        param = Any()
        param.Pack(data_types_pb2.StringValue(value=json.dumps(user_params)))
        op.query_args.args.extend([param])

    if app_type == "java_app" or app_type.startswith("giraph:"):
        # For java app, we need lib path as an explicit arg.
        param = Any()
        lib_path = parent_op.attr[types_pb2.APP_LIBRARY_PATH].s.decode("utf-8")
        param.Pack(data_types_pb2.StringValue(value=lib_path))
        op.query_args.args.extend([param])

        logger.info("Java app: Lib path {}".format(lib_path))


def _pre_process_for_unload_graph_op(op, op_result_pool, key_to_op, **kwargs):
    assert len(op.parents) == 1
    key_of_parent_op = op.parents[0]
    result = op_result_pool[key_of_parent_op]
    assert result.graph_def.extension.Is(graph_def_pb2.VineyardInfoPb.DESCRIPTOR)
    vy_info = graph_def_pb2.VineyardInfoPb()
    result.graph_def.extension.Unpack(vy_info)
    op.attr[types_pb2.GRAPH_NAME].CopyFrom(utils.s_to_attr(result.graph_def.key))
    op.attr[types_pb2.VINEYARD_ID].CopyFrom(utils.i_to_attr(vy_info.vineyard_id))


def _pre_process_for_unload_app_op(op, op_result_pool, key_to_op, **kwargs):
    assert len(op.parents) == 1
    key_of_parent_op = op.parents[0]
    result = op_result_pool[key_of_parent_op]
    op.attr[types_pb2.APP_NAME].CopyFrom(utils.s_to_attr(result.result.decode("utf-8")))


def _pre_process_for_unload_context_op(op, op_result_pool, key_to_op, **kwargs):
    assert len(op.parents) == 1
    key_of_parent_op = op.parents[0]
    result = op_result_pool[key_of_parent_op]
    parent_op_result = json.loads(result.result.decode("utf-8"))
    context_key = parent_op_result["context_key"]
    op.attr[types_pb2.CONTEXT_KEY].CopyFrom(
        attr_value_pb2.AttrValue(s=context_key.encode("utf-8"))
    )


def _pre_process_for_add_column_op(op, op_result_pool, key_to_op, **kwargs):
    for key_of_parent_op in op.parents:
        parent_op = key_to_op[key_of_parent_op]
        if parent_op.op != types_pb2.RUN_APP:
            # get graph information
            r = op_result_pool[key_of_parent_op]
            graph_name = r.graph_def.key
            graph_type = r.graph_def.graph_type
            schema = GraphSchema()
            schema.from_graph_def(r.graph_def)
    for key_of_parent_op in op.parents:
        parent_op = key_to_op[key_of_parent_op]
        if parent_op.op == types_pb2.RUN_APP:
            selector = op.attr[types_pb2.SELECTOR].s.decode("utf-8")
            r = op_result_pool[key_of_parent_op]
            parent_op_result = json.loads(r.result.decode("utf-8"))
            context_key = parent_op_result["context_key"]
            context_type = parent_op_result["context_type"]
            selector = _tranform_dataframe_selector(context_type, schema, selector)
    op.attr[types_pb2.GRAPH_NAME].CopyFrom(utils.s_to_attr(graph_name))
    op.attr[types_pb2.GRAPH_TYPE].CopyFrom(utils.graph_type_to_attr(graph_type))
    op.attr[types_pb2.CONTEXT_KEY].CopyFrom(utils.s_to_attr(context_key))
    op.attr[types_pb2.SELECTOR].CopyFrom(utils.s_to_attr(selector))


def _pre_process_for_context_op(op, op_result_pool, key_to_op, **kwargs):
    def __backtrack_key_of_graph_op(key):
        bfs_queue = Queue()
        bfs_queue.put(key)
        while not bfs_queue.empty():
            next_op_key = bfs_queue.get()
            if next_op_key in key_to_op:
                next_op = key_to_op[next_op_key]
                if next_op.op in (
                    types_pb2.CREATE_GRAPH,
                    types_pb2.ADD_COLUMN,
                    types_pb2.ADD_LABELS,
                    types_pb2.TRANSFORM_GRAPH,
                    types_pb2.PROJECT_GRAPH,
                    types_pb2.PROJECT_TO_SIMPLE,
                    types_pb2.TO_DIRECTED,
                    types_pb2.TO_UNDIRECTED,
                ):
                    return next_op
                for parent_key in next_op.parents:
                    bfs_queue.put(parent_key)
        return None

    assert len(op.parents) == 1
    schema = None
    key_of_parent_op = op.parents[0]
    graph_op = __backtrack_key_of_graph_op(key_of_parent_op)
    r = op_result_pool[key_of_parent_op]
    # set context key
    parent_op_result = json.loads(r.result.decode("utf-8"))
    context_key = parent_op_result["context_key"]
    context_type = parent_op_result["context_type"]
    op.attr[types_pb2.CONTEXT_KEY].CopyFrom(
        attr_value_pb2.AttrValue(s=context_key.encode("utf-8"))
    )
    r = op_result_pool[graph_op.key]
    # transform selector
    schema = GraphSchema()
    schema.from_graph_def(r.graph_def)
    selector = op.attr[types_pb2.SELECTOR].s.decode("utf-8")
    if op.op in (types_pb2.CONTEXT_TO_DATAFRAME, types_pb2.TO_VINEYARD_DATAFRAME):
        selector = _tranform_dataframe_selector(context_type, schema, selector)
    else:
        # to numpy
        selector = _tranform_numpy_selector(context_type, schema, selector)
    if selector is not None:
        op.attr[types_pb2.SELECTOR].CopyFrom(
            attr_value_pb2.AttrValue(s=selector.encode("utf-8"))
        )


def _pre_process_for_output_op(op, op_result_pool, key_to_op, **kwargs):
    assert len(op.parents) == 1
    key_of_parent_op = op.parents[0]
    parent_op = key_to_op[key_of_parent_op]
    result = op_result_pool[key_of_parent_op]
    if parent_op.output_type in (
        types_pb2.VINEYARD_TENSOR,
        types_pb2.VINEYARD_DATAFRAME,
    ):
        # dependent to to_vineyard_dataframe
        r = json.loads(result.result.decode("utf-8"))["object_id"]
        op.attr[types_pb2.VINEYARD_ID].CopyFrom(utils.s_to_attr(r))


def _pre_process_for_output_graph_op(op, op_result_pool, key_to_op, **kwargs):
    assert len(op.parents) == 1
    key_of_parent_op = op.parents[0]
    r = op_result_pool[key_of_parent_op]
    schema = GraphSchema()
    schema.from_graph_def(r.graph_def)
    graph_name = r.graph_def.key
    selector = op.attr[types_pb2.SELECTOR].s.decode("utf-8")
    if op.op == types_pb2.GRAPH_TO_DATAFRAME:
        selector = _tranform_dataframe_selector(
            "labeled_vertex_property", schema, selector
        )
    else:
        # to numpy
        selector = _tranform_numpy_selector("labeled_vertex_property", schema, selector)
    if selector is not None:
        op.attr[types_pb2.SELECTOR].CopyFrom(
            attr_value_pb2.AttrValue(s=selector.encode("utf-8"))
        )
    op.attr[types_pb2.GRAPH_NAME].CopyFrom(
        attr_value_pb2.AttrValue(s=graph_name.encode("utf-8"))
    )


def _pre_process_for_project_to_simple_op(  # noqa: C901
    op, op_result_pool, key_to_op, **kwargs
):
    # for nx graph
    if op.attr[types_pb2.GRAPH_TYPE].graph_type in (
        graph_def_pb2.DYNAMIC_PROJECTED,
        graph_def_pb2.ARROW_FLATTENED,
    ):
        return

    def _check_v_prop_exists_in_all_v_labels(schema, prop):
        exists = True
        for v_label in schema.vertex_labels:
            exists = exists and schema.vertex_property_exists(v_label, prop)
        return exists

    def _check_e_prop_exists_in_all_e_labels(schema, prop):
        exists = True
        for e_label in schema.edge_labels:
            exists = exists and schema.edge_property_exists(e_label, prop)
        return exists

    # get parent graph schema
    assert len(op.parents) == 1
    key_of_parent_op = op.parents[0]
    r = op_result_pool[key_of_parent_op]
    schema = GraphSchema()
    schema.from_graph_def(r.graph_def)
    graph_name = r.graph_def.key

    if schema.vertex_label_num == 0:
        raise RuntimeError(
            "Failed to project to simple graph as no vertex exists in this graph."
        )
    if schema.edge_label_num == 0:
        raise RuntimeError(
            "Failed to project to simple graph as no edge exists in this graph."
        )

    need_flatten_graph = False
    if schema.vertex_label_num > 1 or schema.edge_label_num > 1:
        need_flatten_graph = True

    # check and get vertex property
    v_prop = op.attr[types_pb2.V_PROP_KEY].s.decode("utf-8")
    if v_prop == "None":
        v_prop_id = -1
        v_prop_type = graph_def_pb2.NULLVALUE
        if not need_flatten_graph:
            # for projected graph
            # if there is only one property on the label, uses this property
            v_label = schema.vertex_labels[0]
            if schema.vertex_properties_num(v_label) == 1:
                v_prop = schema.get_vertex_properties(v_label)[0]
                v_prop_id = v_prop.id
                v_prop_type = v_prop.type
    else:
        # v_prop should exists in all labels
        if not _check_v_prop_exists_in_all_v_labels(schema, v_prop):
            raise RuntimeError(
                "Property {0} doesn't exists in all vertex labels".format(v_prop)
            )
        # get vertex property id
        v_prop_id = schema.get_vertex_property_id(schema.vertex_labels[0], v_prop)
        # get vertex property type
        v_prop_type = graph_def_pb2.NULLVALUE
        v_props = schema.get_vertex_properties(schema.vertex_labels[0])
        for v_prop in v_props:
            if v_prop.id == v_prop_id:
                v_prop_type = v_prop.type
                break

    # check and get edge property
    e_prop = op.attr[types_pb2.E_PROP_KEY].s.decode("utf-8")
    if e_prop == "None":
        e_prop_id = -1
        e_prop_type = graph_def_pb2.NULLVALUE
        if not need_flatten_graph:
            # for projected graph
            # if there is only one property on the label, uses this property
            e_label = schema.edge_labels[0]
            if schema.edge_properties_num(e_label) == 1:
                e_prop = schema.get_edge_properties(e_label)[0]
                e_prop_id = e_prop.id
                e_prop_type = e_prop.type
    else:
        # e_prop should exists in all labels
        if not _check_e_prop_exists_in_all_e_labels(schema, e_prop):
            raise RuntimeError(
                "Property {0} doesn't exists in all edge labels".format(e_prop)
            )
        # get edge property id
        e_prop_id = schema.get_edge_property_id(schema.edge_labels[0], e_prop)
        # get edge property type
        e_props = schema.get_edge_properties(schema.edge_labels[0])
        e_prop_type = graph_def_pb2.NULLVALUE
        for e_prop in e_props:
            if e_prop.id == e_prop_id:
                e_prop_type = e_prop.type
                break

    op.attr[types_pb2.GRAPH_NAME].CopyFrom(
        attr_value_pb2.AttrValue(s=graph_name.encode("utf-8"))
    )
    op.attr[types_pb2.OID_TYPE].CopyFrom(
        utils.s_to_attr(utils.data_type_to_cpp(schema.oid_type))
    )
    op.attr[types_pb2.VID_TYPE].CopyFrom(
        utils.s_to_attr(utils.data_type_to_cpp(schema.vid_type))
    )
    op.attr[types_pb2.V_DATA_TYPE].CopyFrom(
        utils.s_to_attr(utils.data_type_to_cpp(v_prop_type))
    )
    op.attr[types_pb2.E_DATA_TYPE].CopyFrom(
        utils.s_to_attr(utils.data_type_to_cpp(e_prop_type))
    )
    if need_flatten_graph:
        op.attr[types_pb2.GRAPH_TYPE].CopyFrom(
            utils.graph_type_to_attr(graph_def_pb2.ARROW_FLATTENED)
        )
        op.attr[types_pb2.V_PROP_KEY].CopyFrom(utils.s_to_attr(str(v_prop_id)))
        op.attr[types_pb2.E_PROP_KEY].CopyFrom(utils.s_to_attr(str(e_prop_id)))
    else:
        v_label = schema.vertex_labels[0]
        e_label = schema.edge_labels[0]
        relation = (v_label, v_label)
        check_argument(
            relation in schema.get_relationships(e_label),
            f"Cannot project to simple, Graph doesn't contain such relationship: {v_label} -> {e_label} <- {v_label}.",
        )
        v_label_id = schema.get_vertex_label_id(v_label)
        e_label_id = schema.get_edge_label_id(e_label)
        op.attr[types_pb2.GRAPH_TYPE].CopyFrom(
            utils.graph_type_to_attr(graph_def_pb2.ARROW_PROJECTED)
        )
        op.attr[types_pb2.V_LABEL_ID].CopyFrom(utils.i_to_attr(v_label_id))
        op.attr[types_pb2.V_PROP_ID].CopyFrom(utils.i_to_attr(v_prop_id))
        op.attr[types_pb2.E_LABEL_ID].CopyFrom(utils.i_to_attr(e_label_id))
        op.attr[types_pb2.E_PROP_ID].CopyFrom(utils.i_to_attr(e_prop_id))


def _pre_process_for_project_op(op, op_result_pool, key_to_op, **kwargs):
    def _get_all_v_props_id(schema, label):
        props = schema.get_vertex_properties(label)
        return [schema.get_vertex_property_id(label, prop.name) for prop in props]

    def _get_all_e_props_id(schema, label):
        props = schema.get_edge_properties(label)
        return [schema.get_edge_property_id(label, prop.name) for prop in props]

    assert len(op.parents) == 1
    # get parent graph schema
    key_of_parent_op = op.parents[0]
    r = op_result_pool[key_of_parent_op]
    schema = GraphSchema()
    schema.from_graph_def(r.graph_def)
    graph_name = r.graph_def.key
    vertices = json.loads(op.attr[types_pb2.VERTEX_COLLECTIONS].s.decode("utf-8"))
    edges = json.loads(op.attr[types_pb2.EDGE_COLLECTIONS].s.decode("utf-8"))
    vertex_collections = {}
    edge_collections = {}
    for label, props in vertices.items():
        label_id = schema.get_vertex_label_id(label)
        if props is None:
            vertex_collections[label_id] = _get_all_v_props_id(schema, label)
        else:
            vertex_collections[label_id] = sorted(
                [schema.get_vertex_property_id(label, prop) for prop in props]
            )
    for label, props in edges.items():
        relations = schema.get_relationships(label)
        valid = False
        for src, dst in relations:
            if src in vertices and dst in vertices:
                valid = True
                break
        if not valid:
            raise ValueError("Cannot find a valid relation in given vertices and edges")
        label_id = schema.get_edge_label_id(label)
        if props is None:
            edge_collections[label_id] = _get_all_e_props_id(schema, label)
        else:
            edge_collections[label_id] = sorted(
                [schema.get_edge_property_id(label, prop) for prop in props]
            )
    vertex_collections = dict(sorted(vertex_collections.items()))
    edge_collections = dict(sorted(edge_collections.items()))

    # construct op attr
    attr = attr_value_pb2.AttrValue()
    v_attr = attr_value_pb2.NameAttrList()
    e_attr = attr_value_pb2.NameAttrList()
    for label, props in vertex_collections.items():
        v_attr.attr[label].CopyFrom(utils.list_i_to_attr(props))
    for label, props in edge_collections.items():
        e_attr.attr[label].CopyFrom(utils.list_i_to_attr(props))
    attr.list.func.extend([v_attr, e_attr])
    op.attr[types_pb2.GRAPH_NAME].CopyFrom(
        attr_value_pb2.AttrValue(s=graph_name.encode("utf-8"))
    )
    op.attr[types_pb2.ARROW_PROPERTY_DEFINITION].CopyFrom(attr)
    del op.attr[types_pb2.VERTEX_COLLECTIONS]
    del op.attr[types_pb2.EDGE_COLLECTIONS]


# Below are selector transformation part, which will transform label / property
# names to corresponding id.


def _transform_vertex_data_v(selector):
    if selector not in ("v.id", "v.data", "v.label_id"):
        raise SyntaxError("selector of v must be 'id', 'data' or 'label_id'")
    return selector


def _transform_vertex_data_e(selector):
    if selector not in ("e.src", "e.dst", "e.data"):
        raise SyntaxError("selector of e must be 'src', 'dst' or 'data'")
    return selector


def _transform_vertex_data_r(selector):
    if selector != "r":
        raise SyntaxError("selector of r must be 'r'")
    return selector


def _transform_vertex_property_data_r(selector):
    # The second part of selector or r is user defined name.
    # So we will allow any str
    return selector


def _transform_labeled_vertex_data_v(schema, label, prop):
    label_id = schema.get_vertex_label_id(label)
    if prop == "id":
        return f"label{label_id}.{prop}"
    prop_id = schema.get_vertex_property_id(label, prop)
    return f"label{label_id}.property{prop_id}"


def _transform_labeled_vertex_data_e(schema, label, prop):
    label_id = schema.get_edge_label_id(label)
    if prop in ("src", "dst"):
        return f"label{label_id}.{prop}"
    prop_id = schema.get_vertex_property_id(label, prop)
    return f"label{label_id}.property{prop_id}"


def _transform_labeled_vertex_data_r(schema, label):
    label_id = schema.get_vertex_label_id(label)
    return f"label{label_id}"


def _transform_labeled_vertex_property_data_r(schema, label, prop):
    label_id = schema.get_vertex_label_id(label)
    return f"label{label_id}.{prop}"


def transform_vertex_data_selector(schema, selector):
    """Optional values:
    vertex selector: 'v.id', 'v.data'
    edge selector: 'e.src', 'e.dst', 'e.data'
    result selector: 'r'
    """
    if selector is None:
        raise RuntimeError("selector cannot be None")
    segments = selector.split(".")
    if len(segments) > 2:
        raise SyntaxError("Invalid selector: %s." % selector)
    if segments[0] == "v":
        selector = _transform_vertex_data_v(selector)
    elif segments[0] == "e":
        selector = _transform_vertex_data_e(selector)
    elif segments[0] == "r":
        selector = _transform_vertex_data_r(selector)
    else:
        raise SyntaxError(f"Invalid selector: {selector}, choose from v / e / r.")
    return selector


def transform_vertex_property_data_selector(schema, selector):
    """Optional values:
    vertex selector: 'v.id', 'v.data'
    edge selector: 'e.src', 'e.dst', 'e.data'
    result selector format: 'r.y', y  denotes property name.
    """
    if selector is None:
        raise RuntimeError("selector cannot be None")
    segments = selector.split(".")
    if len(segments) != 2:
        raise SyntaxError(f"Invalid selector: {selector}")
    if segments[0] == "v":
        selector = _transform_vertex_data_v(selector)
    elif segments[0] == "e":
        selector = _transform_vertex_data_e(selector)
    elif segments[0] == "r":
        selector = _transform_vertex_property_data_r(selector)
    else:
        raise SyntaxError(f"Invalid selector: {selector}, choose from v / e / r.")
    return selector


def transform_labeled_vertex_data_selector(schema, selector):
    """Formats: 'v:x.y/id', 'e:x.y/src/dst', 'r:label',
                x denotes label name, y denotes property name.
    Returned selector will change label name to 'label{id}', where id is x's id in labels.
    And change property name to 'property{id}', where id is y's id in properties.
    """
    if selector is None:
        raise RuntimeError("selector cannot be None")

    ret_type, segments = selector.split(":")
    if ret_type not in ("v", "e", "r"):
        raise SyntaxError(f"Invalid selector: {selector}")
    segments = segments.split(".")
    ret = ""
    if ret_type == "v":
        ret = _transform_labeled_vertex_data_v(schema, *segments)
    elif ret_type == "e":
        ret = _transform_labeled_vertex_data_e(schema, *segments)
    elif ret_type == "r":
        ret = _transform_labeled_vertex_data_r(schema, *segments)
    return "{}:{}".format(ret_type, ret)


def transform_labeled_vertex_property_data_selector(schema, selector):
    """Formats: 'v:x.y/id', 'e:x.y/src/dst', 'r:x.y',
                x denotes label name, y denotes property name.
    Returned selector will change label name to 'label{id}', where id is x's id in labels.
    And change property name to 'property{id}', where id is y's id in properties.
    """
    if selector is None:
        raise RuntimeError("selector cannot be None")
    ret_type, segments = selector.split(":")
    if ret_type not in ("v", "e", "r"):
        raise SyntaxError(f"Invalid selector: {selector}")
    segments = segments.split(".")
    ret = ""
    if ret_type == "v":
        ret = _transform_labeled_vertex_data_v(schema, *segments)
    elif ret_type == "e":
        ret = _transform_labeled_vertex_data_e(schema, *segments)
    elif ret_type == "r":
        ret = _transform_labeled_vertex_property_data_r(schema, *segments)
    return f"{ret_type}:{ret}"


_transform_selector_func_map = {
    "tensor": lambda _, _2: None,
    "vertex_data": transform_vertex_data_selector,
    "labeled_vertex_data": transform_labeled_vertex_data_selector,
    "vertex_property": transform_vertex_property_data_selector,
    "labeled_vertex_property": transform_labeled_vertex_property_data_selector,
}


def _tranform_numpy_selector(context_type, schema, selector):
    return _transform_selector_func_map[context_type](schema, selector)


def _tranform_dataframe_selector(context_type, schema, selector):
    selector = json.loads(selector)
    transform_func = _transform_selector_func_map[context_type]
    selector = {key: transform_func(schema, value) for key, value in selector.items()}
    return json.dumps(selector)


def _extract_gar(app_dir: str, attr):
    """Extract gar to workspace
    Args:
        workspace (str): Working directory
        attr (`AttrValue`): Optionally it can contains the bytes of gar.
    """
    fp = BUILTIN_APP_RESOURCE_PATH  # default is builtin app resources.
    if types_pb2.GAR in attr:
        # if gar sent via bytecode in attr, overwrite.
        fp = BytesIO(attr[types_pb2.GAR].s)
    with zipfile.ZipFile(fp, "r") as zip_ref:
        zip_ref.extractall(app_dir)


def _parse_giraph_app_type(java_class_path, real_algo):
    _java_app_type = ""
    _frag_param_str = ""
    _java_inner_context_type = ""
    _java_executable = find_java()
    parse_user_app_cmd = [
        _java_executable,
        "-cp",
        "{}".format(java_class_path),
        "com.alibaba.graphscope.utils.AppBaseParser",
        real_algo,
    ]
    logger.info(" ".join(parse_user_app_cmd))
    parse_user_app_process = subprocess.Popen(
        parse_user_app_cmd,
        env=os.environ.copy(),
        encoding="utf-8",
        errors="replace",
        stdout=subprocess.PIPE,
        stderr=subprocess.PIPE,
        universal_newlines=True,
        bufsize=1,
    )
    out, err = parse_user_app_process.communicate()
    logger.error(err)
    for line in out.split("\n"):
        logger.info(line)
        if len(line) == 0:
            continue
        elif line.find("Giraph") != -1:
            _java_app_type = "giraph"
        elif line.find("Error") != -1:
            raise Exception("Error occured in verifying user app")
        elif line.find("TypeParams") != -1:
            _frag_param_str = line.split(":")[-1].strip()
        elif line.find("ContextType") != -1:
            _java_inner_context_type = line.split(":")[-1].strip()
    # for giraph app, we manually set java inner ctx type
    logger.info(
        "Java app type: {}, frag type str: {}, ctx type: {}".format(
            _java_app_type, _frag_param_str, _java_inner_context_type
        )
    )
    if not _java_app_type or not _frag_param_str or not _java_inner_context_type:
        raise RuntimeError("Parsed giraph app error")

    parse_user_app_process.wait()
    return _java_app_type, _frag_param_str, _java_inner_context_type


def _probe_for_giraph_app(attr, java_class_path, real_algo):
    _java_app_type, _frag_param_str, _java_inner_context_type = _parse_giraph_app_type(
        java_class_path, real_algo
    )
    if _java_app_type == "giraph":
        driver_header = "apps/java_pie/java_pie_projected_default_app.h"
        class_name = "gs::JavaPIEProjectedDefaultApp"
        return driver_header, class_name
    raise RuntimeError("Not a supported java_app_type: {}".format(_java_app_type))


def _codegen_app_info(attr, meta_file: str, java_class_path: str):
    """Codegen application by instanize the template specialization.

    Args:
        workspace (str): Working directory
        meta_file (str): A yaml file that contains metas of all builtin app.
        attr (`AttrValue`): For get algorithm name of app.

    Raises:
        KeyError: If the algorithm name doesn't exist in the `meta_file`

    Returns:
        type: app_type
        app class: for fulfilling the CMakelists.
    """
    fp = BUILTIN_APP_RESOURCE_PATH  # default is builtin app resources.
    if types_pb2.GAR in attr:
        # if gar sent via bytecode in attr, overwrite.
        fp = BytesIO(attr[types_pb2.GAR].s)
    with zipfile.ZipFile(fp, "r") as zip_ref:
        with zip_ref.open(meta_file, "r") as f:
            config_yaml = yaml.safe_load(f)

    algo = attr[types_pb2.APP_ALGO].s.decode("utf-8")
    # for algo start with giraph:, we don't find info in meta
    if algo.startswith("giraph:"):
        real_algo = algo[7:]
        logger.info("codegen app info for giraph app : {}".format(real_algo))
        src_header, app_class = _probe_for_giraph_app(attr, java_class_path, real_algo)
        return (
            "java_pie",
            src_header,
            "{}<_GRAPH_TYPE>".format(app_class),
            None,
            None,
            None,
            java_class_path,
            real_algo,
        )

    for app in config_yaml["app"]:
        if app["algo"] == algo:
            app_type = app["type"]  # cpp_pie or cython_pregel or cython_pie, java_pie
            if app_type == "cpp_pie":
                return (
                    app_type,
                    app["src"],
                    f"{app['class_name']}<_GRAPH_TYPE>",
                    None,
                    None,
                    None,
                    None,
                    None,
                )
            if app_type in ("cython_pregel", "cython_pie"):
                # cython app doesn't have c-header file
                return (
                    app_type,
                    "",
                    "",
                    app["vd_type"],
                    app["md_type"],
                    app["pregel_combine"],
                    None,
                    None,
                )
            if app_type == "java_pie":
                return (
                    app_type,
                    app["driver_header"],  # cxx header
                    "{}<_GRAPH_TYPE>".format(app["class_name"]),  # cxx class name
                    None,  # vd_type,
                    None,  # md_type
                    None,  # pregel combine
                    app["java_jar_path"],
                    app["java_app_class"],  # the running java app class
                )

    raise KeyError("Algorithm does not exist in the gar resource.")


# a mapping for classname to header file.
GRAPH_HEADER_MAP = {
    graph_def_pb2.IMMUTABLE_EDGECUT: (
        "grape::ImmutableEdgecutFragment",
        "grape/fragment/immutable_edgecut_fragment.h",
    ),
    graph_def_pb2.DYNAMIC_PROJECTED: (
        "gs::DynamicProjectedFragment",
        "core/fragment/dynamic_projected_fragment.h",
    ),
    graph_def_pb2.ARROW_PROPERTY: (
        "vineyard::ArrowFragment",
        "vineyard/graph/fragment/arrow_fragment.h",
    ),
    graph_def_pb2.ARROW_PROJECTED: (
        "gs::ArrowProjectedFragment",
        "core/fragment/arrow_projected_fragment.h",
    ),
    graph_def_pb2.DYNAMIC_PROPERTY: (
        "gs::DynamicFragment",
        "core/fragment/dynamic_fragment.h",
    ),
    graph_def_pb2.ARROW_FLATTENED: (
        "gs::ArrowFlattenedFragment",
        "core/fragment/arrow_flattened_fragment.h",
    ),
}


def _codegen_graph_info(attr):
    graph_type = attr[types_pb2.GRAPH_TYPE].graph_type
    graph_class, graph_header = GRAPH_HEADER_MAP[graph_type]
    # graph_type is a literal of graph template in c++ side
    if graph_class == "vineyard::ArrowFragment":
        graph_oid_type = attr[types_pb2.OID_TYPE].s.decode("utf-8")
        # in a format of full qualified name, e.g. vineyard::ArrowFragment<double, double>
        graph_fqn = "{}<{},{}>".format(
            graph_class,
            attr[types_pb2.OID_TYPE].s.decode("utf-8"),
            attr[types_pb2.VID_TYPE].s.decode("utf-8"),
        )
    elif graph_class in (
        "gs::ArrowProjectedFragment",
        "grape::ImmutableEdgecutFragment",
    ):
        # in a format of gs::ArrowProjectedFragment<int64_t, uint32_t, double, double>
        # or grape::ImmutableEdgecutFragment<int64_t, uint32_t, double, double>
        graph_oid_type = attr[types_pb2.OID_TYPE].s.decode("utf-8")
        graph_fqn = "{}<{},{},{},{}>".format(
            graph_class,
            attr[types_pb2.OID_TYPE].s.decode("utf-8"),
            attr[types_pb2.VID_TYPE].s.decode("utf-8"),
            attr[types_pb2.V_DATA_TYPE].s.decode("utf-8"),
            attr[types_pb2.E_DATA_TYPE].s.decode("utf-8"),
        )
    elif graph_class == "gs::ArrowFlattenedFragment":
        graph_oid_type = attr[types_pb2.OID_TYPE].s.decode("utf-8")
        graph_fqn = "{}<{},{},{},{}>".format(
            graph_class,
            attr[types_pb2.OID_TYPE].s.decode("utf-8"),
            attr[types_pb2.VID_TYPE].s.decode("utf-8"),
            attr[types_pb2.V_DATA_TYPE].s.decode("utf-8"),
            attr[types_pb2.E_DATA_TYPE].s.decode("utf-8"),
        )
    else:
        # gs::DynamicProjectedFragment<double, double>
        graph_oid_type = None
        graph_fqn = "{}<{},{}>".format(
            graph_class,
            attr[types_pb2.V_DATA_TYPE].s.decode("utf-8"),
            attr[types_pb2.E_DATA_TYPE].s.decode("utf-8"),
        )
    return graph_header, graph_fqn, graph_oid_type


def create_single_op_dag(op_type, config=None):
    op_def = op_def_pb2.OpDef(op=op_type, key=uuid.uuid4().hex)
    if config:
        for k, v in config.items():
            op_def.attr[k].CopyFrom(v)

    dag = op_def_pb2.DagDef()
    dag.op.extend([op_def])
    return dag


def dump_as_json(schema, path):
    out = {}
    items = []
    idx = 0
    for i, vertex_label in enumerate(schema.vertex_labels):
        vertex = {"id": idx, "label": vertex_label, "type": "VERTEX"}
        vertex["propertyDefList"] = []
        for j, value in enumerate(schema.vertex_property_names[i].s):
            names = schema.vertex_property_names[i]
            types = schema.vertex_property_types[i]
            vertex["propertyDefList"].append(
                {"id": j, "name": names.s[j], "data_type": types.s[j].upper()}
            )
        vertex["indexes"] = []
        vertex["indexes"].append({"propertyNames": [names.s[0]]})
        items.append(vertex)
        idx += 1

    for i, edge_label in enumerate(schema.edge_labels):
        edge = {"id": idx, "label": edge_label, "type": "EDGE"}
        edge["propertyDefList"] = []
        for j, value in enumerate(schema.edge_property_names[i].s):
            names = schema.edge_property_names[i]
            types = schema.edge_property_types[i]
            edge["propertyDefList"].append(
                {"id": j, "name": names.s[j], "data_type": types.s[j].upper()}
            )
        edge["rawRelationShips"] = []
        edge["rawRelationShips"].append(
            {"srcVertexLabel": "xx", "dstVertexLabel": "xx"}
        )
        idx += 1
        items.append(edge)
    out["types"] = items
    out["partitionNum"] = 4
    with open(path, "w") as fp:
        json.dump(out, fp)


def dump_string(schema_string, path):
    with open(path, "w") as fp:
        fp.write(schema_string)


def parse_readable_memory(value):
    value = str(value).strip()
    num = value[:-2]
    suffix = value[-2:]
    try:
        float(num)
    except ValueError as e:
        raise ValueError(f"Argument cannot be interpreted as a number: {value}") from e
    if suffix not in ["Ki", "Mi", "Gi"]:
        raise ValueError(f"Memory suffix must be one of 'Ki', 'Mi' and 'Gi': {value}")
    return value


def parse_as_glog_level(log_level):
    # log level in glog: INFO=1, DEBUG=10
    # log level in python: DEBUG=10, INFO=20
    if isinstance(log_level, str):
        if log_level == "silent" or log_level == "SILENT":
            log_level = -1
        else:
            log_level = getattr(logging, log_level.upper())
    python_to_glog = {10: 10, 20: 1}
    return python_to_glog.get(log_level, 1)


def str2bool(s):
    if isinstance(s, bool):
        return s
    if s.lower() in ("yes", "true", "t", "y", "1"):
        return True
    return False


class ResolveMPICmdPrefix(object):
    """
    Class for resolving prefix of mpi command.

    Examples:

    .. code:: ipython

        >>> # openmpi found
        >>> rmcp = ResolveMPICmdPrefix()
        >>> (cmd, env) = rmcp.resolve(4, 'h1, h2, h3')
        >>> cmd
        ['mpirun', '--allow-run-as-root',
         '-n', '4', '-host', 'h1:2,h2:1,h3:1']

        >>> env
        {'OMPI_MCA_plm_rsh_agent': '/usr/bin/kube_ssh', # if /usr/bin/kube_ssh in $PATH
         'OMPI_MCA_btl_vader_single_copy_mechanism': 'none',
         'OMPI_MCA_orte_allowed_exit_without_sync': '1'}

        >>> # if openmpi not found, change to mpich
        >>> rmcp = ResolveMPICmdPrefix()
        >>> (cmd, env) = rmcp.resolve(4, 'h1, h2, h3')
        >>> cmd
        ['mpirun', '-n', '4', '-host', 'h1:2,h2:1,h3:1']
        >>> env
        {} # always empty

        >>> # run without mpi on localhost when setting `num_workers` to 1
        >>> rmcp = ResolveMPICmdPrefix()
        >>> (cmd, env) = rmcp.resolve(1, 'localhost')
        >>> cmd
        []
        >>> env
        {}
    """

    _OPENMPI_RSH_AGENT = "OMPI_MCA_plm_rsh_agent"
    _KUBE_SSH_EXEC = "kube_ssh"

    def __init__(self, rsh_agent=False):
        self._rsh_agent = rsh_agent

    @staticmethod
    def openmpi():
        ompi_info = ""
        if "OPAL_PREFIX" in os.environ:
            ompi_info = os.path.expandvars("$OPAL_PREFIX/bin/ompi_info")
        if not ompi_info:
            if "OPAL_BINDIR" in os.environ:
                ompi_info = os.path.expandvars("$OPAL_BINDIR/ompi_info")
        if not ompi_info:
            ompi_info = "ompi_info"
        try:
            subprocess.check_call([ompi_info], stdout=subprocess.DEVNULL)
        except FileNotFoundError:
            return False
        return True

    @staticmethod
    def alloc(num_workers, hosts):
        host_list = hosts.split(",")
        host_list_len = len(host_list)
        assert host_list_len != 0

        host_to_proc_num = {}
        if num_workers >= host_list_len:
            quotient = num_workers / host_list_len
            residue = num_workers % host_list_len
            for host in host_list:
                if residue > 0:
                    host_to_proc_num[host] = quotient + 1
                    residue -= 1
                else:
                    host_to_proc_num[host] = quotient
        else:
            raise RuntimeError("The number of hosts less then num_workers")

        for i in range(host_list_len):
            host_list[i] = f"{host_list[i]}:{host_to_proc_num[host_list[i]]}"

        return ",".join(host_list)

    @staticmethod
    def find_mpi():
        mpi = ""
        if ResolveMPICmdPrefix.openmpi():
            if "OPAL_PREFIX" in os.environ:
                mpi = os.path.expandvars("$OPAL_PREFIX/bin/mpirun")
            if not mpi:
                if "OPAL_BINDIR" in os.environ:
                    mpi = os.path.expandvars("$OPAL_BINDIR/mpirun")
        if not mpi:
            mpi = shutil.which("mpirun")
        if not mpi:
            raise RuntimeError("mpirun command not found.")
        return mpi

    def resolve(self, num_workers, hosts):
        cmd = []
        env = {}

        if num_workers == 1 and (hosts == "localhost" or hosts == "127.0.0.1"):
            # run without mpi on localhost if workers num is 1
            if shutil.which("ssh") is None:
                # also need a fake ssh agent
                env[self._OPENMPI_RSH_AGENT] = sys.executable
            return cmd, env

        if self.openmpi():
            env["OMPI_MCA_btl_vader_single_copy_mechanism"] = "none"
            env["OMPI_MCA_orte_allowed_exit_without_sync"] = "1"
            # OMPI sends SIGCONT -> SIGTERM -> SIGKILL to the worker process,
            # set the following MCA parameter to zero will emilinates the chances
            # where the process dies before receiving the SIGTERM and do cleanup.
            env["OMPI_MCA_odls_base_sigkill_timeout"] = "0"

            if os.environ.get(self._OPENMPI_RSH_AGENT) is None:
                rsh_agent_path = shutil.which(self._KUBE_SSH_EXEC)
                if self._rsh_agent and rsh_agent_path is not None:
                    env[self._OPENMPI_RSH_AGENT] = rsh_agent_path
            cmd.extend(
                [
                    self.find_mpi(),
                    "--allow-run-as-root",
                ]
            )
        else:
            # ssh agent supported only
            cmd.extend([self.find_mpi()])
        cmd.extend(["-n", str(num_workers)])
        cmd.extend(["-host", self.alloc(num_workers, hosts)])
        cmd.extend(["--mca", "btl_tcp_if_include", "bond0"])
        cmd.extend(["--mca", "orte_base_help_aggregate", "0"])

        logger.debug("Resolve mpi cmd prefix: %s", " ".join(cmd))
        logger.debug("Resolve mpi env: %s", json.dumps(env))
        return cmd, env


def get_gl_handle(schema, vineyard_id, engine_hosts, engine_config):
    """Dump a handler for GraphLearn for interaction.

    Fields in :code:`schema` are:

    + the name of node type or edge type
    + whether the graph is weighted graph
    + whether the graph is labeled graph
    + the number of int attributes
    + the number of float attributes
    + the number of string attributes

    An example of the graph handle:

    .. code:: python

        {
            "server": "127.0.0.1:8888,127.0.0.1:8889",
            "client_count": 1,
            "vineyard_socket": "/var/run/vineyard.sock",
            "vineyard_id": 13278328736,
            "node_schema": [
                "user:false:false:10:0:0",
                "item:true:false:0:0:5"
            ],
            "edge_schema": [
                "user:click:item:true:false:0:0:0",
                "user:buy:item:true:true:0:0:0",
                "item:similar:item:false:false:10:0:0"
            ],
            "node_attribute_types": {
                "person": {
                    "age": "i",
                    "name": "s",
                },
            },
            "edge_attribute_types": {
                "knows": {
                    "weight": "f",
                },
            },
        }

    The handle can be decoded using:

    .. code:: python

       base64.b64decode(handle.encode('ascii')).decode('ascii')

    Note that the ports are selected from a range :code:`(8000, 9000)`.

    Args:
        schema: The graph schema.
        vineyard_id: The object id of graph stored in vineyard.
        engine_hosts: A list of hosts for GraphScope engine workers.
        engine_config: dict of config for GAE engine.

    Returns:
        str: Base64 encoded handle

    """

    def group_property_types(props):
        weighted, labeled, i, f, s, attr_types = "false", "false", 0, 0, 0, {}
        for prop in props:
            if prop.type in [graph_def_pb2.STRING]:
                s += 1
                attr_types[prop.name] = "s"
            elif prop.type in (graph_def_pb2.FLOAT, graph_def_pb2.DOUBLE):
                f += 1
                attr_types[prop.name] = "f"
            else:
                i += 1
                attr_types[prop.name] = "i"
            if prop.name == "weight":
                weighted = "true"
            elif prop.name == "label":
                labeled = "true"
        return weighted, labeled, i, f, s, attr_types

    node_schema, node_attribute_types = [], dict()
    for label in schema.vertex_labels:
        weighted, labeled, i, f, s, attr_types = group_property_types(
            schema.get_vertex_properties(label)
        )
        node_schema.append(
            "{}:{}:{}:{}:{}:{}".format(label, weighted, labeled, i, f, s)
        )
        node_attribute_types[label] = attr_types

    edge_schema, edge_attribute_types = [], dict()
    for label in schema.edge_labels:
        weighted, labeled, i, f, s, attr_types = group_property_types(
            schema.get_edge_properties(label)
        )
        for rel in schema.get_relationships(label):
            edge_schema.append(
                "{}:{}:{}:{}:{}:{}:{}:{}".format(
                    rel[0], label, rel[1], weighted, labeled, i, f, s
                )
            )
        edge_attribute_types[label] = attr_types

    handle = {
        "hosts": engine_hosts,
        "client_count": 1,
        "vineyard_id": vineyard_id,
        "vineyard_socket": engine_config["vineyard_socket"],
        "node_schema": node_schema,
        "edge_schema": edge_schema,
        "node_attribute_types": node_attribute_types,
        "edge_attribute_types": edge_attribute_types,
    }
    handle_json_string = json.dumps(handle)
    return base64.b64encode(handle_json_string.encode("utf-8")).decode("utf-8")


# In Analytical engine, assume label ids of vertex entries are continuous
# from zero, and property ids of each label is also continuous from zero.
# When transform schema to Maxgraph style, we gather all property names and
# unique them, assign each name a id (index of the vector), then preserve a
# vector<int> for each label, stores mappings from original id to transformed
# id.
def to_maxgraph_schema(gsa_schema_json):
    gsa_schema = json.loads(gsa_schema_json)
    prop_set = set()
    vertex_label_num = 0
    for item in gsa_schema["types"]:
        item["id"] = int(item["id"])
        if item["type"] == "VERTEX":
            vertex_label_num += 1
        for prop in item["propertyDefList"]:
            prop["id"] = int(prop["id"])
            prop_set.add(prop["name"])

    prop_list = sorted(list(prop_set))
    mg_schema = copy.deepcopy(gsa_schema)
    for item in mg_schema["types"]:
        if item["propertyDefList"] == "":
            item["propertyDefList"] = []
        if item["type"] == "VERTEX":
            for prop in item["propertyDefList"]:
                prop["id"] = 1 + prop_list.index(prop["name"])
        elif item["type"] == "EDGE":
            item["id"] = vertex_label_num + item["id"]
            for prop in item["propertyDefList"]:
                prop["id"] = 1 + prop_list.index(prop["name"])
    return json.dumps(mg_schema)


def check_argument(condition, message=None):
    if not condition:
        if message is None:
            message = "in '%s'" % inspect.stack()[1].code_context[0]
        raise ValueError(f"Check failed: {message}")


def check_gremlin_server_ready(endpoint):
    def _check_task(endpoint):
        from gremlin_python.driver.client import Client

        if "MY_POD_NAME" in os.environ:
            # inner kubernetes env
            if endpoint == "localhost" or endpoint == "127.0.0.1":
                # now, used in mac os with docker-desktop kubernetes cluster,
                # which external ip is 'localhost' when service type is 'LoadBalancer'
                return True

        try:
            client = Client(f"ws://{endpoint}/gremlin", "g")
            client.submit("g.V().limit(1)").all().result()
            try:
                client.close()
            except:  # noqa: E722
                pass
        except Exception as e:
            try:
                client.close()
            except:  # noqa: E722
                pass
            raise RuntimeError(str(e))

        return True

    executor = ThreadPoolExecutor(max_workers=20)

    begin_time = time.time()
    error_message = ""
    while True:
        t = executor.submit(_check_task, endpoint)
        try:
            rlt = t.result(timeout=30)
        except Exception as e:
            t.cancel()
            error_message = str(e)
        else:
            return rlt
        time.sleep(3)
        if time.time() - begin_time > INTERAVTIVE_INSTANCE_TIMEOUT_SECONDS:
            executor.shutdown(wait=False)
            raise TimeoutError(f"Gremlin check query failed: {error_message}")<|MERGE_RESOLUTION|>--- conflicted
+++ resolved
@@ -426,18 +426,12 @@
     logger.info("enable java sdk {}".format(engine_config["enable_java_sdk"]))
     if graph_type == graph_def_pb2.ARROW_PROPERTY:
         cmake_commands += ["-DPROPERTY_GRAPH_FRAME=True"]
-<<<<<<< HEAD
     elif graph_type == graph_def_pb2.ARROW_PROJECTED:
-        cmake_commands += ["-DPROJECT_FRAME=True","-DPROJECTED_GRAPH_FRAME=True"]
-=======
-    elif graph_type in (
-        graph_def_pb2.ARROW_PROJECTED):
         logger.info("load projected graph {}".format(attr[types_pb2.LOAD_PROJECTED_GRAPH].b))
         if attr[types_pb2.LOAD_PROJECTED_GRAPH].b:
             cmake_commands += ["-DPROJECTED_GRAPH_FRAME=True"]
         else:
             cmake_commands += ["-DPROJECT_FRAME=True"]
->>>>>>> a3d8622d
     elif graph_type in (
         graph_def_pb2.DYNAMIC_PROJECTED,
         graph_def_pb2.ARROW_FLATTENED):

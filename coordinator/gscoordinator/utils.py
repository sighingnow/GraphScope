--- conflicted
+++ resolved
@@ -72,41 +72,17 @@
 except ModuleNotFoundError:
     COORDINATOR_HOME = os.path.abspath(os.path.join(__file__, "..", ".."))
 
-<<<<<<< HEAD
 GRAPHSCOPE_HOME = os.path.join(COORDINATOR_HOME, "..")
 
-
-if "LLVM4JNI_HOME"  not in os.environ:
-    raise RuntimeError("Expect LLVM4JNI_HOME set")
-LLVM4JNI_HOME = os.environ["LLVM4JNI_HOME"]
-WORKSPACE = "/tmp/gs"
-RUN_LLVM4JNI_SH = os.path.join(LLVM4JNI_HOME, "run.sh")
-LLVM4JNI_USER_OUT_DIR_BASE = "user-llvm4jni-output"
-PROCESSOR_MAIN_CLASS = "com.alibaba.grape.annotation.Main"
-DEFAULT_GS_CONFIG_FILE = ".gs_conf.yaml"
-ANALYTICAL_ENGINE_HOME = os.path.join(GRAPHSCOPE_HOME, "analytical_engine")
-ANALYTICAL_ENGINE_PATH = os.path.join(ANALYTICAL_ENGINE_HOME, "build", "grape_engine")
-JAVA_CODEGNE_OUTPUT_PREFIX = "gs-ffi"
-M2_REPO_PATH = os.path.join(str(Path.home()), ".m2/repository/com/alibaba/grape")
-GRAPE_PROCESSOR_JAR=os.path.join(M2_REPO_PATH, "grape-processor/0.1/grape-processor-0.1-shaded.jar")
-if not os.path.isfile(ANALYTICAL_ENGINE_PATH):
-    ANALYTICAL_ENGINE_HOME = "/usr/local/bin"
-    ANALYTICAL_ENGINE_PATH = "/usr/local/bin/grape_engine"
-=======
-# template directory for codegen
->>>>>>> 2956abc1
 TEMPLATE_DIR = os.path.join(COORDINATOR_HOME, "gscoordinator", "template")
 
 # builtin app resource
 BUILTIN_APP_RESOURCE_PATH = os.path.join(
     COORDINATOR_HOME, "gscoordinator", "builtin/app/builtin_app.gar"
 )
-<<<<<<< HEAD
 sdk_optimized=False
-=======
 # default config file in gar resource
 DEFAULT_GS_CONFIG_FILE = ".gs_conf.yaml"
->>>>>>> 2956abc1
 
 # GRAPHSCOPE_HOME
 #   1) get from environment variable `GRAPHSCOPE_HOME`, if not exist,
@@ -145,6 +121,16 @@
     INTERACTIVE_ENGINE_SCRIPT = os.path.join(
         GRAPHSCOPE_HOME, "interactive_engine", "bin", "giectl"
     )
+
+if "LLVM4JNI_HOME"  not in os.environ:
+    raise RuntimeError("Expect LLVM4JNI_HOME set")
+LLVM4JNI_HOME = os.environ["LLVM4JNI_HOME"]
+RUN_LLVM4JNI_SH = os.path.join(LLVM4JNI_HOME, "run.sh")
+LLVM4JNI_USER_OUT_DIR_BASE = "user-llvm4jni-output"
+PROCESSOR_MAIN_CLASS = "com.alibaba.grape.annotation.Main"
+JAVA_CODEGNE_OUTPUT_PREFIX = "gs-ffi"
+M2_REPO_PATH = os.path.join(str(Path.home()), ".m2/repository/com/alibaba/grape")
+GRAPE_PROCESSOR_JAR=os.path.join(M2_REPO_PATH, "grape-processor/0.1/grape-processor-0.1-shaded.jar")
 
 
 def get_timestamp():
@@ -349,15 +335,10 @@
     setattr(make_process, "stderr_watcher", make_stderr_watcher)
     make_process.wait()
     lib_path = get_lib_path(app_dir, library_name)
-<<<<<<< HEAD
-    assert os.path.isfile(lib_path), "Error occurs when building the frame library."
-
-    return lib_path, java_jar_path, java_codegen_out_dir, app_type
-=======
     if not os.path.isfile(lib_path):
         raise CompilationError(f"Failed to compile app {app_class}")
-    return lib_path
->>>>>>> 2956abc1
+
+    return lib_path, java_jar_path, java_codegen_out_dir, app_type
 
 
 def compile_graph_frame(workspace: str, library_name, attr: dict, engine_config: dict):
@@ -441,15 +422,9 @@
     setattr(make_process, "stderr_watcher", make_stderr_watcher)
     make_process.wait()
     lib_path = get_lib_path(library_dir, library_name)
-<<<<<<< HEAD
-    assert os.path.isfile(lib_path), "Error occurs when building the frame library."
-    return lib_path, None, None, None
-=======
     if not os.path.isfile(lib_path):
         raise CompilationError(f"Failed to compile graph {graph_class}")
-
-    return lib_path
->>>>>>> 2956abc1
+    return lib_path, None, None, None
 
 
 def op_pre_process(op, op_result_pool, key_to_op, **kwargs):  # noqa: C901

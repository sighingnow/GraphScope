cmake_minimum_required(VERSION 3.1)

file(READ ${CMAKE_CURRENT_SOURCE_DIR}/../VERSION GRAPHSCOPE_ANALYTICAL_VERSION)
# Strip trailing newline
string(REGEX REPLACE "\n$" "" GRAPHSCOPE_ANALYTICAL_VERSION "${GRAPHSCOPE_ANALYTICAL_VERSION}")

if (POLICY CMP0048)
    cmake_policy(SET CMP0048 NEW)
endif ()
project(analytical_engine LANGUAGES C CXX VERSION ${GRAPHSCOPE_ANALYTICAL_VERSION})

option(NETWORKX "networkx on?" ON)
option(BUILD_TESTS "Build unit test" ON)
option(ENABLE_JAVA_SDK "Build with support for java sdk" OFF)

# Get system processor
execute_process(COMMAND uname -m OUTPUT_VARIABLE SYSTEM_PROCESSOR)
string(REGEX REPLACE "\n$" "" SYSTEM_PROCESSOR "${SYSTEM_PROCESSOR}")

if (APPLE AND ENABLE_JAVA_SDK)
    message(FATAL_ERROR "Java SDK is currently not supported on macos.")
endif()

if (ENABLE_JAVA_SDK)
    #check whether we are using clang.
    if (CMAKE_CXX_COMPILER_ID MATCHES "Clang")
        message(STATUS "Using Clang compiler: ${CMAKE_CXX_COMPILER}")
        set(CMAKE_CXX_FLAGS "${CMAKE_CXX_FLAGS} -ferror-limit=5 -flto -fforce-emit-vtables")
    else()
        message(WARNING "Compiling with ENABLE_JAVA_SDK ON expects a minimum Clang-11 compiler,"
                        "your compiler is ${CMAKE_CXX_COMPILER}. Continue building,"
                        "BUT llvm4jni-based acceleration will be unavailable for generated libs.")
    endif()
endif()

if (NETWORKX)
    add_definitions(-DNETWORKX)
    add_definitions(-DRAPIDJSON_HAS_CXX11=1)
    add_definitions(-DRAPIDJSON_HAS_STDSTRING=1)
    add_definitions(-DRAPIDJSON_HAS_CXX11_RVALUE_REFS=1)
    add_definitions(-DRAPIDJSON_HAS_CXX11_RANGE_FOR=1)
endif ()

set(DEFAULT_BUILD_TYPE "Release")
if (NOT CMAKE_BUILD_TYPE AND NOT CMAKE_CONFIGURATION_TYPES)
    message(STATUS "Setting build type to '${DEFAULT_BUILD_TYPE}' as none was specified.")
    set(CMAKE_BUILD_TYPE "${DEFAULT_BUILD_TYPE}" CACHE STRING "Choose the type of build." FORCE)
    set_property(CACHE CMAKE_BUILD_TYPE PROPERTY STRINGS "Debug" "Release" "MinSizeRel" "RelWithDebInfo")
endif ()

find_program(ccache_EXECUTABLE ccache)
if (ccache_EXECUTABLE)
    set_property(GLOBAL PROPERTY RULE_LAUNCH_COMPILE ${ccache_EXECUTABLE})
    set_property(GLOBAL PROPERTY RULE_LAUNCH_LINK ${ccache_EXECUTABLE})
    add_custom_target(ccache-stats COMMAND ${ccache_EXECUTABLE} --show-stats)
else ()
    add_custom_target(ccache-stats COMMAND echo "ccache not found.")
endif (ccache_EXECUTABLE)

include(CheckCXXCompilerFlag)
include(CheckLibraryExists)
include(CheckCXXSourceRuns)
set(CMAKE_EXPORT_COMPILE_COMMANDS ON)
include_directories(${PROJECT_SOURCE_DIR})
include_directories(${PROJECT_SOURCE_DIR}/proto)

# Set flags
set(CMAKE_CXX_STANDARD 14)
set(CMAKE_CXX_STANDARD_REQUIRED ON)
set(CMAKE_CXX_FLAGS "${CMAKE_CXX_FLAGS} -Wall")
set(CMAKE_C_FLAGS "${CMAKE_C_FLAGS} -std=c99")
if (APPLE)
    set(CMAKE_MACOSX_RPATH ON)
else ()
    set(CMAKE_EXE_LINKER_FLAGS "${CMAKE_EXE_LINKER_FLAGS} -Wl,-rpath,$ORIGIN")
endif ()
check_cxx_compiler_flag(-Wno-class-memaccess W_NO_CLASS_MEMACCESS)
check_cxx_compiler_flag(-Wno-redundant-move W_NO_REDUNDANT_MOVE)
check_cxx_compiler_flag(-Wno-undef-prefix W_NO_UNDEF_PREFIX)
if(W_NO_CLASS_MEMACCESS)
    set(CMAKE_CXX_FLAGS "${CMAKE_CXX_FLAGS} -Wno-class-memaccess")
endif()
if(W_NO_REDUNDANT_MOVE)
    set(CMAKE_CXX_FLAGS "${CMAKE_CXX_FLAGS} -Wno-redundant-move")
endif()
if (W_NO_UNDEF_PREFIX)
    set(CMAKE_CXX_FLAGS "${CMAKE_CXX_FLAGS} -Wno-undef-prefix")
endif()
set(CMAKE_CXX_FLAGS_DEBUG "${CMAKE_CXX_FLAGS_DEBUG} -O0 -g")
set(CMAKE_CXX_FLAGS_RELEASE "${CMAKE_CXX_FLAGS_RELEASE} -O0 -g")
if (NOT APPLE)
    set(CMAKE_CXX_FLAGS_DEBUG "${CMAKE_CXX_FLAGS_DEBUG} -fprofile-arcs -ftest-coverage")
endif ()

set(CMAKE_THREAD_PREFER_PTHREAD ON)

include(GNUInstallDirs)
set(CMAKE_BUILD_WITH_INSTALL_RPATH FALSE)
set(CMAKE_INSTALL_RPATH "${CMAKE_INSTALL_PREFIX}/lib:${CMAKE_INSTALL_PREFIX}/lib64")
set(CMAKE_INSTALL_RPATH_USE_LINK_PATH TRUE)

# Find dependencies
include("cmake/FindRdkafka.cmake")
if (RDKAFKA_FOUND)
    include_directories(SYSTEM ${RDKAFKA_INCLUDE_DIRS})
endif ()

find_package(Threads REQUIRED)
find_package(MPI REQUIRED)
include_directories(SYSTEM ${MPI_CXX_INCLUDE_PATH})

# put `-fopenmp` after `find_package(MPI)` as `MPI_CXX_COMPILER` cannot find it correctly
if (APPLE)
    if (POLICY CMP0056)
        cmake_policy(SET CMP0056 NEW)
    endif ()
    if (SYSTEM_PROCESSOR MATCHES "arm64")
        set(CMAKE_EXE_LINKER_FLAGS "${CMAKE_EXE_LINKER_FLAGS} -L/opt/homebrew/lib")
        if(CMAKE_C_COMPILER_ID MATCHES "Clang")
            set(OpenMP_C "${CMAKE_C_COMPILER}" CACHE STRING "" FORCE)
            set(OpenMP_C_FLAGS "-fopenmp=libomp -Wno-unused-command-line-argument" CACHE STRING "" FORCE)
            set(OpenMP_C_LIB_NAMES "libomp" CACHE STRING "" FORCE)
            set(OpenMP_libomp_LIBRARY "omp" CACHE STRING "" FORCE)
        endif()
        if(CMAKE_CXX_COMPILER_ID MATCHES "Clang")
            set(OpenMP_CXX "${CMAKE_CXX_COMPILER}" CACHE STRING "" FORCE)
            set(OpenMP_CXX_FLAGS "-fopenmp=libomp -Wno-unused-command-line-argument" CACHE STRING "" FORCE)
            set(OpenMP_CXX_LIB_NAMES "libomp" CACHE STRING "" FORCE)
            set(OpenMP_libomp_LIBRARY "omp" CACHE STRING "" FORCE)
        endif()
    else()
        set(CMAKE_EXE_LINKER_FLAGS "${CMAKE_EXE_LINKER_FLAGS} -L/usr/local/lib")
    endif()
endif ()
find_package(OpenMP REQUIRED)

find_package(Boost REQUIRED COMPONENTS system filesystem
             # required by folly
             context program_options regex thread)
include_directories(SYSTEM ${Boost_INCLUDE_DIRS})
# eliminate a lot of warnings for newer version of boost library.
add_compile_options(-DBOOST_BIND_GLOBAL_PLACEHOLDERS)

# check the gcc abi
include("cmake/CheckGCCABICompatibility.cmake")
check_gcc_compatible()

include("cmake/FindGFlags.cmake")
if (GFLAGS_FOUND)
    include_directories(SYSTEM ${GFLAGS_INCLUDE_DIRS})
else ()
    message(FATAL_ERROR "gflags not found")
endif ()

include("cmake/FindGlog.cmake")
include_directories(SYSTEM ${GLOG_INCLUDE_DIRS})

include("cmake/FindArrow.cmake")
if (ARROW_FOUND)
    include_directories("${ARROW_INCLUDE_DIR}")
else ()
    message(FATAL_ERROR "arrow not found")
endif ()

include("cmake/FindLibUnwind.cmake")
if (${LIBUNWIND_FOUND})
    add_definitions(-DWITH_LIBUNWIND)
endif ()

find_package(libgrapelite REQUIRED)
include_directories(${LIBGRAPELITE_INCLUDE_DIRS})

find_package(vineyard 0.3.21 REQUIRED)
include_directories(${VINEYARD_INCLUDE_DIRS})
add_compile_options(-DENABLE_SELECTOR)

find_package(Protobuf REQUIRED)
include_directories(${Protobuf_INCLUDE_DIRS})

if (ENABLE_JAVA_SDK)
# find jni---------------------------------------------------------------------
    find_package(JNI REQUIRED)
    include_directories(SYSTEM ${JAVA_INCLUDE_PATH})
    include_directories(SYSTEM ${JAVA_INCLUDE_PATH2})
endif()

include("cmake/FindGRPC.cmake")
include_directories(${GRPC_INCLUDE_DIR})

# Generate proto
execute_process(COMMAND python3 proto/graphscope/proto/proto_generator.py "${PROJECT_SOURCE_DIR}/proto" --cpp
        WORKING_DIRECTORY ${PROJECT_SOURCE_DIR}/..)
execute_process(COMMAND python3 proto/graphscope/proto/proto_generator.py "${PROJECT_SOURCE_DIR}/../python" --python
        WORKING_DIRECTORY ${PROJECT_SOURCE_DIR}/..)

file(GLOB PROTO_CPP_FILES "proto/graphscope/proto/*.cc")
file(GLOB CORE_RPC_SRC_FILES "core/server/*.cc")

# Add targets
add_library(gs_proto SHARED ${PROTO_CPP_FILES})
set_source_files_properties(${PROTO_CPP_FILES} PROPERTIES COMPILE_FLAGS -Wno-array-bounds)
target_include_directories(gs_proto PRIVATE "${PROJECT_SOURCE_DIR}/proto")
target_link_libraries(gs_proto
        ${Protobuf_LIBRARIES}
        ${GRPC_LIBRARY}
        ${GRPC_GRPC++_LIBRARY}
        ${GRPC_GRPC++_REFLECTION_LIBRARY}
    )

add_library(gs_util SHARED "core/flags.cc" "core/launcher.cc")
target_link_libraries(gs_util PRIVATE
        ${LIBGRAPELITE_LIBRARIES}
        ${GFLAGS_LIBRARIES}
        ${VINEYARD_LIBRARIES}
        ${Boost_LIBRARIES}
    )

add_executable(grape_engine
        "core/grape_engine.cc"
        "core/grape_instance.cc"
        "core/java/javasdk.cc"
        "core/object/dynamic.cc"
        ${CORE_RPC_SRC_FILES}
    )
target_include_directories(grape_engine PRIVATE proto utils)

if (ENABLE_JAVA_SDK)
    target_compile_definitions(grape_engine PUBLIC ENABLE_JAVA_SDK)
    target_link_libraries(grape_engine PRIVATE
        gs_proto
        gs_util
        ${LIBGRAPELITE_LIBRARIES}
        ${GFLAGS_LIBRARIES}
        ${CMAKE_DL_LIBS}
        ${Boost_LIBRARIES}
        ${VINEYARD_LIBRARIES}
        ${JAVA_JVM_LIBRARY}
        ${JNI_LIBRARIES}
        )
else()
    target_link_libraries(grape_engine PRIVATE
        gs_proto
        gs_util
        ${LIBGRAPELITE_LIBRARIES}
        ${GFLAGS_LIBRARIES}
        ${CMAKE_DL_LIBS}
        ${Boost_LIBRARIES}
        ${VINEYARD_LIBRARIES}
        )
endif()
target_link_libraries(grape_engine PRIVATE OpenMP::OpenMP_CXX)

if (${LIBUNWIND_FOUND})
    target_link_libraries(grape_engine PRIVATE ${LIBUNWIND_LIBRARIES})
endif ()

# Test targets
if (BUILD_TESTS)
    # add_executable(run_app test/run_app.cc core/object/dynamic.cc)
    # target_include_directories(run_app PRIVATE ${LIBGRAPELITE_INCLUDE_DIRS}/grape/analytical_apps utils apps)
    # target_link_libraries(run_app ${LIBGRAPELITE_LIBRARIES} ${GFLAGS_LIBRARIES} ${CMAKE_DL_LIBS} ${Boost_LIBRARIES} ${VINEYARD_LIBRARIES})
    # target_link_libraries(run_app OpenMP::OpenMP_CXX)

    if (ENABLE_JAVA_SDK)
	find_library(LIBRT rt)
        # add_executable(run_java_app test/run_java_app.cc core/java/javasdk.cc core/object/dynamic.cc)
        # target_include_directories(run_java_app PRIVATE core utils apps)
        # target_compile_definitions(run_java_app PUBLIC ENABLE_JAVA_SDK)
        # target_link_libraries(run_java_app gs_proto ${GFLAGS_LIBRARIES} ${MPI_CXX_LIBRARIES} ${JNI_LIBRARIES} ${Boost_LIBRARIES}
        #                                ${CMAKE_DL_LIBS} ${GLOG_LIBRARIES} ${VINEYARD_LIBRARIES})

        #java app benchmark
        # add_executable(property_graph_java_app_benchmarks benchmarks/property_graph_java_app_benchmarks.cc core/java/javasdk.cc core/object/dynamic.cc)
        # target_include_directories(property_graph_java_app_benchmarks PRIVATE core utils apps)
        # target_compile_definitions(property_graph_java_app_benchmarks PUBLIC ENABLE_JAVA_SDK)
        # target_link_libraries(property_graph_java_app_benchmarks gs_proto ${JNI_LIBRARIES} ${Boost_LIBRARIES} ${CMAKE_DL_LIBS}  ${VINEYARD_LIBRARIES})
        
        # giraph runner
        # add_executable(giraph_runner test/giraph_runner.cc core/java/javasdk.cc)
        # target_include_directories(giraph_runner PRIVATE core utils apps)
        # target_compile_definitions(giraph_runner PUBLIC ENABLE_JAVA_SDK)
        # target_link_libraries(giraph_runner ${CMAKE_DL_LIBS} gs_proto ${VINEYARD_LIBRARIES} ${Boost_LIBRARIES} ${GFLAGS_LIBRARIES}  ${JNI_LIBRARIES})

        # graphx runner
        ############################################################
        add_executable(graphx_runner test/graphx_runner.cc core/java/javasdk.cc)
        target_include_directories(graphx_runner PRIVATE core utils apps)
        target_compile_definitions(graphx_runner PUBLIC ENABLE_JAVA_SDK)
        target_link_libraries(graphx_runner ${CMAKE_DL_LIBS} gs_proto ${VINEYARD_LIBRARIES} ${Boost_LIBRARIES} ${GFLAGS_LIBRARIES}  ${JNI_LIBRARIES} ${LIBRT})

        add_executable(graphx_fragment_loader test/graphx_fragment_loader.cc core/java/javasdk.cc)
        target_include_directories(graphx_fragment_loader PRIVATE core utils apps)
        target_compile_definitions(graphx_fragment_loader PUBLIC ENABLE_JAVA_SDK)
        target_link_libraries(graphx_fragment_loader ${CMAKE_DL_LIBS} gs_proto ${VINEYARD_LIBRARIES} ${Boost_LIBRARIES} ${GFLAGS_LIBRARIES}  ${JNI_LIBRARIES} ${LIBRT})
                
<<<<<<< HEAD
        # add_executable(graphx_test test/graphx_test.cc)
        # target_include_directories(graphx_test PRIVATE core utils apps)
        # target_compile_definitions(graphx_test PUBLIC ENABLE_JAVA_SDK)
        # target_link_libraries(graphx_test ${CMAKE_DL_LIBS} ${VINEYARD_LIBRARIES} ${Boost_LIBRARIES} ${GLOG_LIBRARIES} ${LIBRT})
=======
        add_executable(graphx_test test/graphx_test.cc)
        target_include_directories(graphx_test PRIVATE core utils apps)
        target_compile_definitions(graphx_test PUBLIC ENABLE_JAVA_SDK)
        target_link_libraries(graphx_test ${CMAKE_DL_LIBS} ${VINEYARD_LIBRARIES} ${Boost_LIBRARIES} ${GLOG_LIBRARIES} ${LIBRT})

        add_executable(graphx_string_test test/graphx_string_test.cc)
        target_include_directories(graphx_string_test PRIVATE core utils apps)
        target_compile_definitions(graphx_string_test PUBLIC ENABLE_JAVA_SDK)
        target_link_libraries(graphx_string_test ${CMAKE_DL_LIBS} ${VINEYARD_LIBRARIES} ${Boost_LIBRARIES} ${GLOG_LIBRARIES} ${LIBRT})


        # add_executable(graphx_vertex_map_test test/graphx_vertex_map_test.cc)
        # target_include_directories(graphx_vertex_map_test PRIVATE core utils apps)
        # target_compile_definitions(graphx_vertex_map_test PUBLIC ENABLE_JAVA_SDK)
        # target_link_libraries(graphx_vertex_map_test ${CMAKE_DL_LIBS} ${VINEYARD_LIBRARIES} ${Boost_LIBRARIES} ${GLOG_LIBRARIES} ${LIBRT})
>>>>>>> c252b9af

        add_executable(graphx_vertex_map_loader test/graphx_vertex_map_loader.cc)
        target_include_directories(graphx_vertex_map_loader PRIVATE core utils apps)
        target_compile_definitions(graphx_vertex_map_loader PUBLIC ENABLE_JAVA_SDK)
        target_link_libraries(graphx_vertex_map_loader ${CMAKE_DL_LIBS} ${VINEYARD_LIBRARIES} ${Boost_LIBRARIES} ${GLOG_LIBRARIES} ${LIBRT} ${GFLAGS_LIBRARIES})
        ###########################################################

        add_executable(projected_fragment_loader test/projected_fragment_loader.cc)
        target_include_directories(projected_fragment_loader PRIVATE core utils apps)
#        target_compile_definitions(projected_fragment_loader PUBLIC ENABLE_JAVA_SDK)
        target_link_libraries(projected_fragment_loader ${CMAKE_DL_LIBS} ${VINEYARD_LIBRARIES} ${Boost_LIBRARIES} ${GLOG_LIBRARIES} ${LIBRT} ${GFLAGS_LIBRARIES})

        if (${LIBUNWIND_FOUND})
            # target_link_libraries(run_java_app ${LIBUNWIND_LIBRARIES})
            # target_link_libraries(property_graph_java_app_benchmarks ${LIBUNWIND_LIBRARIES})
            # target_link_libraries(giraph_runner ${LIBUNWIND_LIBRARIES})
<<<<<<< HEAD
            ############################################################
             target_link_libraries(graphx_runner ${LIBUNWIND_LIBRARIES})
             target_link_libraries(graphx_fragment_loader ${LIBUNWIND_LIBRARIES})
            # target_link_libraries(graphx_test ${LIBUNWIND_LIBRARIES})
=======
            target_link_libraries(graphx_runner ${LIBUNWIND_LIBRARIES})
            target_link_libraries(graphx_fragment_loader ${LIBUNWIND_LIBRARIES})
            target_link_libraries(graphx_test ${LIBUNWIND_LIBRARIES})
            target_link_libraries(graphx_string_test ${LIBUNWIND_LIBRARIES})
            # target_link_libraries(graphx_vertex_map_test ${LIBUNWIND_LIBRARIES})
>>>>>>> c252b9af
            target_link_libraries(graphx_vertex_map_loader ${LIBUNWIND_LIBRARIES})
            target_link_libraries(projected_fragment_loader ${LIBUNWIND_LIBRARIES})
            ############################################################
        endif ()
    endif()

    macro(add_vineyard_app target)
        set(options)
        set(oneValueArgs)
        set(multiValueArgs SRCS)
        cmake_parse_arguments(add_vineyard_app "${options}" "${oneValueArgs}" "${multiValueArgs}" ${ARGN})
        add_executable(${target} ${add_vineyard_app_SRCS} core/object/dynamic.cc)
        target_include_directories(${target} PRIVATE ${LIBGRAPELITE_INCLUDE_DIRS}/grape/analytical_apps)
        target_link_libraries(${target} gs_proto ${LIBGRAPELITE_LIBRARIES} ${VINEYARD_LIBRARIES})
        if (${LIBUNWIND_FOUND})
            target_link_libraries(${target} ${LIBUNWIND_LIBRARIES})
        endif ()
        target_link_libraries(${target} OpenMP::OpenMP_CXX)
    endmacro()

    # add_vineyard_app(run_vy_app SRCS test/run_vy_app.cc)

    # add_vineyard_app(run_load_from_stream SRCS test/run_load_from_stream.cc)

    # add_vineyard_app(run_vy_ldbc SRCS test/run_vy_ldbc.cc)
    # target_include_directories(run_vy_ldbc PRIVATE ${LIBGRAPELITE_INCLUDE_DIRS}/grape/analytical_apps)

    # if (RDKAFKA_FOUND)
    #     add_vineyard_app(run_append_frag SRCS test/run_append_frag.cc)
    #     target_include_directories(run_append_frag PRIVATE ${LIBGRAPELITE_INCLUDE_DIRS}/grape/examples/gnn_sampler)
    #     target_link_libraries(run_append_frag ${GFLAGS_LIBRARIES} ${RDKAFKA_LIBRARIES})
    # endif ()

    # add_vineyard_app(run_ctx SRCS test/run_ctx.cc)
    # target_include_directories(run_ctx PRIVATE ${LIBGRAPELITE_INCLUDE_DIRS}/grape/analytical_apps)
    # target_link_libraries(run_ctx gs_proto)

    # add_vineyard_app(run_pregel_app SRCS test/run_pregel_app.cc)

    # add_vineyard_app(run_string_oid SRCS test/run_string_oid.cc)
    # target_include_directories(run_string_oid PRIVATE ${LIBGRAPELITE_INCLUDE_DIRS}/grape/analytical_apps)

    # add_vineyard_app(run_empty_property SRCS test/run_empty_property.cc)
    # target_include_directories(run_empty_property PRIVATE ${LIBGRAPELITE_INCLUDE_DIRS}/grape/analytical_apps)

    # add_vineyard_app(test_project_string SRCS test/test_project_string.cc)

    # add_vineyard_app(basic_graph_benchmarks SRCS benchmarks/basic_graph_benchmarks.cc)

    # add_vineyard_app(property_graph_loader SRCS benchmarks/property_graph_loader.cc)

    # add_vineyard_app(property_graph_benchmarks SRCS benchmarks/property_graph_benchmarks.cc)

    # add_vineyard_app(projected_graph_benchmarks SRCS benchmarks/projected_graph_benchmarks.cc)

    # if (NETWORKX)
    #     add_vineyard_app(test_convert SRCS test/test_convert.cc)
    # endif ()
endif ()

# Cpplint
file(GLOB_RECURSE FILES_NEED_LINT
        "apps/*.cc"
        "apps/*.h"
        "benchmarks/*.cc"
        "benchmarks/*.h"
        "core/*.cc"
        "core/*.h"
        "frame/*.cc"
        "frame/*.h"
        "test/*.cc"
        "test/*.h")
add_custom_target(gsa_cpplint
    COMMAND python3 ${PROJECT_SOURCE_DIR}/misc/cpplint.py ${FILES_NEED_LINT}
    COMMENT "Running cpplint check."
    VERBATIM
)
add_custom_target(gsa_clformat
    COMMAND clang-format --style=file -i ${FILES_NEED_LINT}
    COMMENT "Running clang-format, using clang-format-8 from https://github.com/muttleyxd/clang-tools-static-binaries/releases"
    VERBATIM)

# Install binaries
macro(install_gsa_binary target)
    install(TARGETS ${target}
            EXPORT graphscope-analytical-targets
            ARCHIVE DESTINATION lib
            LIBRARY DESTINATION lib
            RUNTIME DESTINATION bin
    )
endmacro()

# Install headers
macro(install_gsa_headers header_target)
    get_filename_component(ABS_DIR ${header_target} REALPATH)
    install(DIRECTORY ${ABS_DIR}
            DESTINATION include/graphscope      # target directory
            FILES_MATCHING                      # install only matched files
            PATTERN "*.h"                       # select header files
            PATTERN "*.hpp"                     # select C++ template header files
            )
endmacro()

# Install app frames
macro(install_gsa_app_frames source_target)
    get_filename_component(ABS_DIR ${source_target} REALPATH)
    install(DIRECTORY ${ABS_DIR}
            DESTINATION include/graphscope      # target directory
            FILES_MATCHING                      # install only matched files
            PATTERN "*.h"                       # select app frame files
            PATTERN "*.cc"                      # select app frame files
            )
endmacro()

# Install dependencies FindXXX.cmake
macro(install_gsa_dependency_modules cmake_target)
    get_filename_component(ABS_DIR ${cmake_target} REALPATH)
    install(DIRECTORY ${ABS_DIR}
            DESTINATION ${CMAKE_INSTALL_LIBDIR}/cmake/graphscope-analytical  # target directory
            FILES_MATCHING                                                   # install only matched files
            PATTERN "*.cmake"                                                # select cmake files
            )
endmacro()

install_gsa_binary(grape_engine)
install_gsa_binary(gs_proto)
install_gsa_binary(gs_util)

install_gsa_headers("${PROJECT_SOURCE_DIR}/apps")
install_gsa_headers("${PROJECT_SOURCE_DIR}/benchmarks")
install_gsa_headers("${PROJECT_SOURCE_DIR}/core")
install_gsa_headers("${PROJECT_SOURCE_DIR}/proto")
install_gsa_app_frames("${PROJECT_SOURCE_DIR}/frame")

install_gsa_dependency_modules("${PROJECT_SOURCE_DIR}/cmake")

configure_file(graphscope-analytical-config.in.cmake
        "${PROJECT_BINARY_DIR}/graphscope-analytical-config.cmake" @ONLY
        )
configure_file(graphscope-analytical-config-version.in.cmake
        "${PROJECT_BINARY_DIR}/graphscope-analytical-config-version.cmake" @ONLY
        )
install(FILES "${PROJECT_BINARY_DIR}/graphscope-analytical-config.cmake"
        "${PROJECT_BINARY_DIR}/graphscope-analytical-config-version.cmake"
        DESTINATION ${CMAKE_INSTALL_LIBDIR}/cmake/graphscope-analytical
        )
install(EXPORT graphscope-analytical-targets
        FILE graphscope-analytical-targets.cmake
        DESTINATION ${CMAKE_INSTALL_LIBDIR}/cmake/graphscope-analytical
        )<|MERGE_RESOLUTION|>--- conflicted
+++ resolved
@@ -293,12 +293,6 @@
         target_compile_definitions(graphx_fragment_loader PUBLIC ENABLE_JAVA_SDK)
         target_link_libraries(graphx_fragment_loader ${CMAKE_DL_LIBS} gs_proto ${VINEYARD_LIBRARIES} ${Boost_LIBRARIES} ${GFLAGS_LIBRARIES}  ${JNI_LIBRARIES} ${LIBRT})
                 
-<<<<<<< HEAD
-        # add_executable(graphx_test test/graphx_test.cc)
-        # target_include_directories(graphx_test PRIVATE core utils apps)
-        # target_compile_definitions(graphx_test PUBLIC ENABLE_JAVA_SDK)
-        # target_link_libraries(graphx_test ${CMAKE_DL_LIBS} ${VINEYARD_LIBRARIES} ${Boost_LIBRARIES} ${GLOG_LIBRARIES} ${LIBRT})
-=======
         add_executable(graphx_test test/graphx_test.cc)
         target_include_directories(graphx_test PRIVATE core utils apps)
         target_compile_definitions(graphx_test PUBLIC ENABLE_JAVA_SDK)
@@ -308,13 +302,6 @@
         target_include_directories(graphx_string_test PRIVATE core utils apps)
         target_compile_definitions(graphx_string_test PUBLIC ENABLE_JAVA_SDK)
         target_link_libraries(graphx_string_test ${CMAKE_DL_LIBS} ${VINEYARD_LIBRARIES} ${Boost_LIBRARIES} ${GLOG_LIBRARIES} ${LIBRT})
-
-
-        # add_executable(graphx_vertex_map_test test/graphx_vertex_map_test.cc)
-        # target_include_directories(graphx_vertex_map_test PRIVATE core utils apps)
-        # target_compile_definitions(graphx_vertex_map_test PUBLIC ENABLE_JAVA_SDK)
-        # target_link_libraries(graphx_vertex_map_test ${CMAKE_DL_LIBS} ${VINEYARD_LIBRARIES} ${Boost_LIBRARIES} ${GLOG_LIBRARIES} ${LIBRT})
->>>>>>> c252b9af
 
         add_executable(graphx_vertex_map_loader test/graphx_vertex_map_loader.cc)
         target_include_directories(graphx_vertex_map_loader PRIVATE core utils apps)
@@ -331,18 +318,10 @@
             # target_link_libraries(run_java_app ${LIBUNWIND_LIBRARIES})
             # target_link_libraries(property_graph_java_app_benchmarks ${LIBUNWIND_LIBRARIES})
             # target_link_libraries(giraph_runner ${LIBUNWIND_LIBRARIES})
-<<<<<<< HEAD
-            ############################################################
-             target_link_libraries(graphx_runner ${LIBUNWIND_LIBRARIES})
-             target_link_libraries(graphx_fragment_loader ${LIBUNWIND_LIBRARIES})
-            # target_link_libraries(graphx_test ${LIBUNWIND_LIBRARIES})
-=======
             target_link_libraries(graphx_runner ${LIBUNWIND_LIBRARIES})
             target_link_libraries(graphx_fragment_loader ${LIBUNWIND_LIBRARIES})
             target_link_libraries(graphx_test ${LIBUNWIND_LIBRARIES})
             target_link_libraries(graphx_string_test ${LIBUNWIND_LIBRARIES})
-            # target_link_libraries(graphx_vertex_map_test ${LIBUNWIND_LIBRARIES})
->>>>>>> c252b9af
             target_link_libraries(graphx_vertex_map_loader ${LIBUNWIND_LIBRARIES})
             target_link_libraries(projected_fragment_loader ${LIBUNWIND_LIBRARIES})
             ############################################################

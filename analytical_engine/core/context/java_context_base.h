--- conflicted
+++ resolved
@@ -98,13 +98,9 @@
 
  protected:
   virtual const char* eval_descriptor() = 0;
-<<<<<<< HEAD
-  void init(jobject& messagesObject, const std::string& params) {
-    LOG(INFO) << "enter init";
-=======
   void init(jlong messages_addr, const char* java_message_manager_name,
             const std::string& params) {
->>>>>>> bfd2346d
+    LOG(INFO) << "enter init";
     if (params.empty()) {
       LOG(ERROR) << "no args received";
       return;

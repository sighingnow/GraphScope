/** Copyright 2020 Alibaba Group Holding Limited.

Licensed under the Apache License, Version 2.0 (the "License");
you may not use this file except in compliance with the License.
You may obtain a copy of the License at

    http://www.apache.org/licenses/LICENSE-2.0

Unless required by applicable law or agreed to in writing, software
distributed under the License is distributed on an "AS IS" BASIS,
WITHOUT WARRANTIES OR CONDITIONS OF ANY KIND, either express or implied.
See the License for the specific language governing permissions and
limitations under the License.
*/

#ifndef ANALYTICAL_ENGINE_CORE_CONTEXT_JAVA_PIE_JAVA_PIE_DEFAULT_CONTEXT_H_
#define ANALYTICAL_ENGINE_CORE_CONTEXT_JAVA_PIE_JAVA_PIE_DEFAULT_CONTEXT_H_

#include <grape/grape.h>
#include <jni.h>

#include <iomanip>
#include <limits>
#include <map>
#include <vector>
//#include "core/context/i_context.h"
#include "boost/algorithm/string/classification.hpp"  // Include boost::for is_any_of
#include "boost/algorithm/string/split.hpp"  // Include for boost::split
#include "boost/property_tree/exceptions.hpp"
#include "boost/property_tree/json_parser.hpp"
#include "boost/property_tree/ptree.hpp"
#include "core/config.h"
#include "core/context/java_context_base.h"
#include "core/context/labeled_vertex_property_context.h"
#include "core/context/vertex_data_context.h"
#include "core/context/vertex_property_context.h"
#include "core/java/javasdk.h"
#include "core/object/i_fragment_wrapper.h"
#include "core/parallel/property_message_manager.h"
#include "grape/app/context_base.h"
#include "vineyard/client/client.h"
#include "vineyard/graph/fragment/fragment_traits.h"
#define CONTEXT_TYPE_JAVA_PIE_PROPERTY_DEFAULT "java_pie_property_default"
namespace gs {

static constexpr const char* _message_manager_name =
    "gs::PropertyMessageManager";
static constexpr const char* _app_context_getter_name =
    "io/v6d/modules/graph/utils/AppContextGetter";
/**
 * @brief Context for the java pie app, used by java sdk.
 *
 * @tparam FRAG_T
 */
template <typename FRAG_T>
class JavaPIEPropertyDefaultContext : public JavaContextBase<FRAG_T> {
 public:
 public:
  using fragment_t = FRAG_T;
  using oid_t = typename FRAG_T::oid_t;
  using vid_t = typename FRAG_T::vid_t;

  JavaPIEPropertyDefaultContext(const FRAG_T& fragment)
      : _app_class_name(NULL),
        // _context_class_name(NULL),
        _app_object(NULL),
        _context_object(NULL),
        _frag_object(NULL),
        _mm_object(NULL),
        //        inner_ctx_(NULL),
        fragment_(fragment),
        local_num_(1),
        inner_ctx_addr_(0) {}
  const fragment_t& fragment() { return fragment_; }

  // grape instance is killed by SIGINT, which cause vm_direct_exit.
  // when we try to release memery, segmentation fault incurred
  virtual ~JavaPIEPropertyDefaultContext() {
    if (_app_class_name) {
      delete[] _app_class_name;
    }
    //    if (inner_ctx_) {
    //      LOG(INFO) << "releasing inner ctx";
    //      delete inner_ctx_;
    //    }
    // delete[] _context_class_name;
    // {
    //   JNIEnvMark m;
    //   if (m.env()) {
    //     LOG(INFO) << "before delete app obj";
    //     m.env()->DeleteGlobalRef(_app_object);
    //     LOG(INFO) << "before delete ctx obj";
    //     m.env()->DeleteGlobalRef(_context_object);
    //     LOG(INFO) << "before delete frag obj";
    //     m.env()->DeleteGlobalRef(_frag_object);
    //     LOG(INFO) << "before delete mm obj";
    //     m.env()->DeleteGlobalRef(_mm_object);
    //     LOG(INFO) << "after delete mm obj";
    //   }
    // }

    jint res = GetJavaVM()->DestroyJavaVM();
    LOG(INFO) << "Kill javavm status: " << res;
  }

  void SetLocalNum(int local_num) { local_num_ = local_num; }

  void Init(PropertyMessageManager& messages, const std::string& params) {
    if (params.empty()) {
      LOG(ERROR) << "no args received";
      return;
    }
    std::string user_library_name;
    std::string args_str =
        parse_params_and_setup_jvm_env(params, user_library_name);
    // set java environment variables

    // create jvm instance if not exists;
    JavaVM* jvm = GetJavaVM();
    (void) jvm;
    LOG(INFO) << "successfully get jvm";

    JNIEnvMark m;
    if (m.env()) {
      JNIEnv* env = m.env();
      // 0. load required jni library
      load_jni_library(env, user_library_name);
      // 1. create app object, and get context class via jni

      jclass app_class = env->FindClass(_app_class_name);
      if (app_class == NULL) {
        LOG(ERROR) << "Cannot find class " << _app_class_name;
        return;
      }
      jobject app_object = createObject(env, app_class, _app_class_name);
      if (app_object != NULL) {
        _app_object = env->NewGlobalRef(app_object);
      } else {
        LOG(ERROR) << "create app object failed for " << _app_class_name;
        return;
      }

      std::string _context_class_name_str =
          get_ctx_class_name_from_app_object(env);
      LOG(INFO) << "context name " << _context_class_name_str;
      // _context_class_name = _context_class_name_str.c_str();
      // The retrived context class str is dash-sperated, convert to /-seperated
      char* _context_class_name_c_str;
      {
        _context_class_name_c_str =
            new char[_context_class_name_str.length() + 1];
        strcpy(_context_class_name_c_str, _context_class_name_str.c_str());
        char* p = _context_class_name_c_str;
        while (*p) {
          if (*p == '.')
            *p = '/';
          p++;
        }
      }
      if (!_context_class_name_c_str) {
        LOG(FATAL) << "get null string after convertion";
      }

      jclass context_class = env->FindClass(_context_class_name_c_str);
      if (context_class == NULL) {
        LOG(ERROR) << "context class not found: " << _context_class_name_str;
        return;
      }

      jobject ctx_object =
          createObject(env, context_class, _context_class_name_c_str);
      if (ctx_object != NULL) {
        _context_object = env->NewGlobalRef(ctx_object);
      } else {
        LOG(ERROR) << "Create context obj failed for context";
        return;
      }

      const char* descriptor =
          "(Lio/v6d/modules/graph/fragment/ArrowFragment;"
          "Lio/v6d/modules/graph/parallel/PropertyMessageManager;"
          "Lcom/alibaba/fastjson/JSONObject;)V";
      jmethodID InitMethodID =
          env->GetMethodID(context_class, "init", descriptor);
      if (InitMethodID == NULL) {
        LOG(ERROR) << "Cannot find method init" << descriptor;
        return;
      }

      jobject fragObject =
          createFFIPointerObject(env, _java_frag_type_name.c_str(),
                                 reinterpret_cast<jlong>(&fragment_));
      if (fragObject == NULL) {
        LOG(ERROR) << "Cannot create fragment Java object";
        return;
      } else {
        _frag_object = env->NewGlobalRef(fragObject);
      }

      // 2. Create Message manager Java object
      jobject messagesObject =
          createFFIPointerObject(env, GetPropertyMessageManagerFFITypeName(),
                                 reinterpret_cast<jlong>(&messages));
      if (messagesObject == NULL) {
        LOG(ERROR) << "Cannot create message manager Java object";
        return;
      } else {
        _mm_object = env->NewGlobalRef(messagesObject);
      }

      // 3. Create arguments array
      {
        jclass json_class = env->FindClass("com/alibaba/fastjson/JSON");
        if (json_class == NULL) {
          LOG(ERROR) << "fastjson class not found";
          return;
        }
        jmethodID parse_method = env->GetStaticMethodID(
            json_class, "parseObject",
            "(Ljava/lang/String;)Lcom/alibaba/fastjson/JSONObject;");
        if (parse_method == NULL) {
          LOG(ERROR) << "parserObjectMethod not found";
          return;
        }
        LOG(INFO) << "user defined kw args: " << args_str;
        jstring args_jstring = env->NewStringUTF(args_str.c_str());
        jobject json_object =
            env->CallStaticObjectMethod(json_class, parse_method, args_jstring);
        if (json_object == NULL) {
          LOG(ERROR) << "json object creation failed";
          return;
        }

        // 4. Invoke java method
        env->CallVoidMethod(_context_object, InitMethodID, _frag_object,
                            _mm_object, json_object);
        if (env->ExceptionOccurred()) {
          LOG(ERROR) << std::string("Exception occurred in calling ctx init");
          env->ExceptionDescribe();
          env->ExceptionClear();
          // env->DeleteLocalRef(main_class);
          LOG(FATAL) << "exiting since exception occurred";
        }
        LOG(INFO) << "invokd ctx init method success";
        // 5. to output the result, we need the c++ context held by java object.
        jfieldID inner_ctx_address_field =
            env->GetFieldID(context_class, "ffiContextAddress", "J");
        if (inner_ctx_address_field == NULL) {
          LOG(FATAL) << "No such field ffiContextAddress";
        }
        LOG(INFO) << "get field success";

        inner_ctx_addr_ =
            env->GetLongField(_context_object, inner_ctx_address_field);

        LOG(INFO) << "innertex ctx address" << inner_ctx_addr_;
        //       inner_ctx_ =
        //       reinterpret_cast<grape::ContextBase*>(inner_ctx_addr_);
        LOG(INFO) << "successfully obtained inner ctx";
      }
    }
  }

  void Output(std::ostream& os) {
    JNIEnvMark m;
    if (m.env()) {
      LOG(INFO) << "enter javapp ctx output";
    }
  }

  const char* app_class_name() const { return _app_class_name; }

  // const char* context_class_name() const { return _context_class_name; }

  //  grape::ContextBase* inner_context() const { return inner_ctx_; }

  uint64_t inner_context_addr() { return inner_ctx_addr_; }

 public:
  char* _app_class_name;
  jobject _app_object;
  jobject _context_object;
  jobject _frag_object;
  jobject _mm_object;

 private:
  bool init_app_class_name(std::string& app_class) {
    if (app_class.empty()) {
      LOG(ERROR) << "Class names for java app is empty";
      return false;
    }
    {
      _app_class_name = new char[app_class.length() + 1];
      strcpy(_app_class_name, app_class.c_str());
      char* p = _app_class_name;
      while (*p) {
        if (*p == '.')
          *p = '/';
        p++;
      }
    }
    return true;
  }
  void load_jni_library(JNIEnv* env, std::string& user_library_name) {
    jclass grape_load_library =
        env->FindClass("com/alibaba/grape/utils/LoadLibrary");
    if (grape_load_library == NULL) {
      LOG(ERROR) << "Cannot find grape jni loader class";
      return;
    }

    jclass vineyard_load_library =
        env->FindClass("io/v6d/modules/graph/utils/LoadLibrary");
    if (vineyard_load_library == NULL) {
      LOG(ERROR) << "Cannot find vineyard jni loader class ";
      return;
    }

    const char* load_library_signature = "(Ljava/lang/String;)V";
    jstring user_library_jstring = env->NewStringUTF(user_library_name.c_str());
    jmethodID grape_load_library_method = env->GetStaticMethodID(
        grape_load_library, "invoke", load_library_signature);
    jmethodID vineyard_load_library_method = env->GetStaticMethodID(
        vineyard_load_library, "invoke", load_library_signature);

    // call static method
    env->CallStaticVoidMethod(grape_load_library, grape_load_library_method,
                              user_library_jstring);
    env->CallStaticVoidMethod(vineyard_load_library,
                              vineyard_load_library_method,
                              user_library_jstring);

    if (env->ExceptionOccurred()) {
      LOG(ERROR) << std::string("Exception occurred in loading user library");
      env->ExceptionDescribe();
      env->ExceptionClear();
      // env->DeleteLocalRef(main_class);
      LOG(FATAL) << "exiting since exception occurred";
    }

    LOG(INFO) << "loaded specified user jni library: " << user_library_name;
  }

  std::string parse_params_and_setup_jvm_env(const std::string& params,
                                             std::string& user_library_name) {
    boost::property_tree::ptree pt;
    std::stringstream ss;
    {
      ss << params;
      try {
        boost::property_tree::read_json(ss, pt);
      } catch (boost::property_tree::ptree_error& r) {
        LOG(FATAL) << "parse json failed: " << params;
      }
    }

    LOG(INFO) << "received json: " << params;
    std::string frag_name = pt.get<std::string>("frag_name");
    if (frag_name.empty()) {
      LOG(FATAL) << "empty frag name";
    }
    LOG(INFO) << "parse frag name: " << frag_name;
    _java_frag_type_name = frag_name;
    pt.erase("frag_name");

    std::string app_class_name = pt.get<std::string>("app_class");
    if (app_class_name.empty()) {
      LOG(FATAL) << "empty app class name";
    }
    LOG(INFO) << "parse app class name: " << app_class_name;
    if (!init_app_class_name(app_class_name)) {
      LOG(FATAL) << "Init app class name failed:" << app_class_name;
    }
    pt.erase("app_class");

    user_library_name = pt.get<std::string>("user_library_name");
    if (user_library_name.empty()) {
      LOG(FATAL) << "empty user library name";
    }
    LOG(INFO) << "user library name " << user_library_name;
    pt.erase("user_library_name");

    // JVM runtime opt should consists of java.libaray.path and
    // java.class.path maybe this should be set by the backend not user.
    std::string jvm_runtime_opt = pt.get<std::string>("jvm_runtime_opt");
    // put the cp and library.path in env
    if (setenv("JVM_OPTS", jvm_runtime_opt.c_str(), 1) == 0) {
      LOG(INFO) << " successfully set jvm opts to: " << jvm_runtime_opt;
    } else {
      LOG(ERROR) << " failed to set jvm opts";
    }
    SetupEnv(local_num_);
    pt.erase("jvm_runtime_opt");
    // extract the rest params, pack them as a json object.
    ss.str("");  // reset the stream buffer
    boost::property_tree::json_parser::write_json(ss, pt);

    return ss.str();
  }

  const char* GetPropertyMessageManagerFFITypeName() {
    return _message_manager_name;
  }

  std::string get_ctx_class_name_from_app_object(JNIEnv* env) {
    // get app_class's class object
    jclass app_class_class = env->GetObjectClass(_app_object);
    if (app_class_class == NULL) {
      LOG(FATAL) << "Cannot find object class ";
    }
    jmethodID app_class_getClass_method =
        env->GetMethodID(app_class_class, "getClass", "()Ljava/lang/Class;");
    if (app_class_getClass_method == NULL) {
      LOG(FATAL) << "no get class method ";
    }
    jobject app_class_obj =
        env->CallObjectMethod(_app_object, app_class_getClass_method);
    if (app_class_obj == NULL) {
      LOG(FATAL) << "app class obj ";
    }
    // the app's corresponding ctx name
    // jstring _app_context_getter_name_jstring =
    //     env->NewStringUTF(_app_context_getter_name);
    jclass app_context_getter_class = env->FindClass(_app_context_getter_name);
    if (app_context_getter_class == NULL) {
      LOG(FATAL) << "app get ContextClass not found";
      return NULL;
    }
    jmethodID app_context_getter_method = env->GetStaticMethodID(
        app_context_getter_class, "getPropertyDefaultContextName",
        "(Ljava/lang/Class;)Ljava/lang/String;");
    if (app_context_getter_method == NULL) {
      LOG(FATAL) << "appcontextclass getter method null";
      return NULL;
    }
    // Pass app class's class object
    jstring context_class_jstring = (jstring) env->CallStaticObjectMethod(
        app_context_getter_class, app_context_getter_method, app_class_obj);
    if (context_class_jstring == NULL) {
      LOG(FATAL) << "The retrived class string null";
      return NULL;
    }
    return jstring2string(env, context_class_jstring);
  }
  // char* _context_class_name;
  std::string _java_frag_type_name;
  // grape::ContextBase* inner_ctx_;
  const fragment_t& fragment_;
  int local_num_;
  uint64_t inner_ctx_addr_;
};

// This Wrapper works as a proxy, forward requests like toNdArray, to the c++
// context held by java object.
template <typename FRAG_T>
class JavaPIEPropertyDefaultContextWrapper
    : public IJavaPIEPropertyDefaultContextWrapper {
  using fragment_t = FRAG_T;
  using label_id_t = typename fragment_t::label_id_t;
  using prop_id_t = typename fragment_t::prop_id_t;
  using oid_t = typename fragment_t::oid_t;
  using context_t = JavaPIEPropertyDefaultContext<fragment_t>;
  static_assert(vineyard::is_property_fragment<FRAG_T>::value,
                "JavaPIEPropertyDefaultContextWrapper is only available for "
                "property graph");

 public:
  JavaPIEPropertyDefaultContextWrapper(
      const std::string& id, std::shared_ptr<IFragmentWrapper> frag_wrapper,
      std::shared_ptr<context_t> context)
      : IJavaPIEPropertyDefaultContextWrapper(id),
        frag_wrapper_(std::move(frag_wrapper)),
        ctx_(std::move(context)) {
    // Here we need to construct the ctx_wrapper from the ctx it self.
    // 0. first reinterpret as context
    // 0.1 get the type of java ctx through java function
    std::string java_ctx_type_name =
        get_java_ctx_type_name(ctx_->_context_object);
    LOG(INFO) << "java ctx type name" << java_ctx_type_name;
    std::string ctx_name = "JavaPIEContext:" + java_ctx_type_name + "@" +
                           std::to_string(ctx_->inner_context_addr());
    LOG(INFO) << "ctx name " << ctx_name;
    // java ctx type name protocol are defined in java, not the same as cpp
    if (java_ctx_type_name == "LabeledVertexDataContext") {
      // Get the DATA_T;
      std::string data_type =
          get_vertex_data_context_data_type(ctx_->_context_object);
      if (data_type == "double") {
        using inner_ctx_type = LabeledVertexDataContext<FRAG_T, double>;
        using inner_ctx_wrapper_type =
            LabeledVertexDataContextWrapper<FRAG_T, double>;
        auto inner_ctx_impl =
            reinterpret_cast<inner_ctx_type*>(ctx_->inner_context_addr());
        std::shared_ptr<inner_ctx_type> inner_ctx_impl_shared(inner_ctx_impl);
        _inner_context_wrapper = std::make_shared<inner_ctx_wrapper_type>(
            ctx_name, frag_wrapper, inner_ctx_impl_shared);
      } else if (data_type == "uint32_t") {
        using inner_ctx_type = LabeledVertexDataContext<FRAG_T, uint32_t>;
        using inner_ctx_wrapper_type =
            LabeledVertexDataContextWrapper<FRAG_T, uint32_t>;
        auto inner_ctx_impl =
            reinterpret_cast<inner_ctx_type*>(ctx_->inner_context_addr());
        std::shared_ptr<inner_ctx_type> inner_ctx_impl_shared(inner_ctx_impl);
        _inner_context_wrapper = std::make_shared<inner_ctx_wrapper_type>(
            ctx_name, frag_wrapper, inner_ctx_impl_shared);
      } else if (data_type == "uint64_t") {
        using inner_ctx_type = LabeledVertexDataContext<FRAG_T, uint64_t>;
        using inner_ctx_wrapper_type =
            LabeledVertexDataContextWrapper<FRAG_T, uint64_t>;
        auto inner_ctx_impl =
            reinterpret_cast<inner_ctx_type*>(ctx_->inner_context_addr());
        std::shared_ptr<inner_ctx_type> inner_ctx_impl_shared(inner_ctx_impl);
        _inner_context_wrapper = std::make_shared<inner_ctx_wrapper_type>(
            ctx_name, frag_wrapper, inner_ctx_impl_shared);
      } else {
        LOG(FATAL) << "unregonizable data type";
      }
    } else if (java_ctx_type_name == "LabeledVertexPropertyContext") {
      using inner_ctx_type = LabeledVertexPropertyContext<FRAG_T>;
      using inner_ctx_wrapper_type =
          LabeledVertexPropertyContextWrapper<FRAG_T>;
      auto inner_ctx_impl =
          reinterpret_cast<inner_ctx_type*>(ctx_->inner_context_addr());
      std::shared_ptr<inner_ctx_type> inner_ctx_impl_shared(inner_ctx_impl);
      _inner_context_wrapper = std::make_shared<inner_ctx_wrapper_type>(
          ctx_name, frag_wrapper, inner_ctx_impl_shared);

    }
    // else if (java_ctx_type_name == "VertexPropertyContext") {
    //   using inner_ctx_type = VertexPropertyContext<FRAG_T>;
    //   using inner_ctx_wrapper_type = VertexPropertyContextWrapper<FRAG_T>;
    //   auto inner_ctx_impl =
    //       reinterpret_cast<inner_ctx_type*>(ctx_->inner_context_addr());
    //   std::shared_ptr<inner_ctx_type> inner_ctx_impl_shared(inner_ctx_impl);
    //   _inner_context_wrapper = std::make_shared<inner_ctx_wrapper_type>(
    //       ctx_name, frag_wrapper, inner_ctx_impl_shared);
    // }
    else {
      LOG(FATAL) << "unsupported context type";
    }
    LOG(INFO) << "Construct inner ctx wrapper: "
              << _inner_context_wrapper->context_type() << "," << ctx_name;
  }

  std::string context_type() override {
    // auto _inner_context_wrapper = ctx_->inner_context_wrapper();
    std::string ret = CONTEXT_TYPE_JAVA_PIE_PROPERTY_DEFAULT;
    return ret + ":" + _inner_context_wrapper->context_type();
  }

  std::shared_ptr<IFragmentWrapper> fragment_wrapper() override {
    return frag_wrapper_;
  }
  // Considering labeledSelector vs selector
  bl::result<std::unique_ptr<grape::InArchive>> ToNdArray(
      const grape::CommSpec& comm_spec, const std::string& selector_string,
      const std::pair<std::string, std::string>& range) override {
    if (_inner_context_wrapper->context_type() ==
        CONTEXT_TYPE_LABELED_VERTEX_DATA) {
      auto actual_ctx_wrapper =
          std::dynamic_pointer_cast<ILabeledVertexDataContextWrapper>(
              _inner_context_wrapper);
      BOOST_LEAF_AUTO(selector, LabeledSelector::parse(selector_string));
      return actual_ctx_wrapper->ToNdArray(comm_spec, selector, range);
    } else if (_inner_context_wrapper->context_type() ==
               CONTEXT_TYPE_LABELED_VERTEX_PROPERTY) {
      auto actual_ctx_wrapper =
          std::dynamic_pointer_cast<ILabeledVertexPropertyContextWrapper>(
              _inner_context_wrapper);
      BOOST_LEAF_AUTO(selector, LabeledSelector::parse(selector_string));
      return actual_ctx_wrapper->ToNdArray(comm_spec, selector, range);
    }
    // else if (_inner_context_wrapper->context_type() ==
    //            CONTEXT_TYPE_VERTEX_PROPERTY) {
    //   auto actual_ctx_wrapper =
    //       std::dynamic_pointer_cast<IVertexPropertyContextWrapper>(
    //           _inner_context_wrapper);
    //   BOOST_LEAF_AUTO(selector, Selector::parse(selector_string));
    //   return actual_ctx_wrapper->ToNdArray(comm_spec, selector, range);
    // }
    return std::make_unique<grape::InArchive>();
  }

  bl::result<std::unique_ptr<grape::InArchive>> ToDataframe(
      const grape::CommSpec& comm_spec, const std::string& selector_string,
      const std::pair<std::string, std::string>& range) override {
    if (_inner_context_wrapper->context_type() ==
        CONTEXT_TYPE_LABELED_VERTEX_DATA) {
      auto actual_ctx_wrapper =
          std::dynamic_pointer_cast<ILabeledVertexDataContextWrapper>(
              _inner_context_wrapper);
      BOOST_LEAF_AUTO(selectors,
                      LabeledSelector::ParseSelectors(selector_string));
      return actual_ctx_wrapper->ToDataframe(comm_spec, selectors, range);
    } else if (_inner_context_wrapper->context_type() ==
               CONTEXT_TYPE_LABELED_VERTEX_PROPERTY) {
      auto actual_ctx_wrapper =
          std::dynamic_pointer_cast<ILabeledVertexPropertyContextWrapper>(
              _inner_context_wrapper);
      BOOST_LEAF_AUTO(selectors,
                      LabeledSelector::ParseSelectors(selector_string));
      return actual_ctx_wrapper->ToDataframe(comm_spec, selectors, range);
    }
    // else if (_inner_context_wrapper->context_type() ==
    //            CONTEXT_TYPE_VERTEX_PROPERTY) {
    //   auto actual_ctx_wrapper =
    //       std::dynamic_pointer_cast<IVertexPropertyContextWrapper>(
    //           _inner_context_wrapper);
    //   BOOST_LEAF_AUTO(selectors, Selector::ParseSelectors(selector_string));
    //   return actual_ctx_wrapper->ToDataframe(comm_spec, selectors, range);
    // }
    return std::make_unique<grape::InArchive>();
  }

  bl::result<vineyard::ObjectID> ToVineyardTensor(
      const grape::CommSpec& comm_spec, vineyard::Client& client,
      const std::string& selector_string,
      const std::pair<std::string, std::string>& range) override {
    if (_inner_context_wrapper->context_type() ==
        CONTEXT_TYPE_LABELED_VERTEX_DATA) {
      auto actual_ctx_wrapper =
          std::dynamic_pointer_cast<ILabeledVertexDataContextWrapper>(
              _inner_context_wrapper);
      BOOST_LEAF_AUTO(selector, LabeledSelector::parse(selector_string));
      return actual_ctx_wrapper->ToVineyardTensor(comm_spec, client, selector,
                                                  range);
    } else if (_inner_context_wrapper->context_type() ==
               CONTEXT_TYPE_LABELED_VERTEX_PROPERTY) {
      auto actual_ctx_wrapper =
          std::dynamic_pointer_cast<ILabeledVertexPropertyContextWrapper>(
              _inner_context_wrapper);
      BOOST_LEAF_AUTO(selector, LabeledSelector::parse(selector_string));
      return actual_ctx_wrapper->ToVineyardTensor(comm_spec, client, selector,
                                                  range);
<<<<<<< HEAD
    } else if (_inner_context_wrapper->context_type() ==
               CONTEXT_TYPE_VERTEX_PROPERTY) {
      auto actual_ctx_wrapper =
          std::dynamic_pointer_cast<IVertexPropertyContextWrapper>(
              _inner_context_wrapper);
      BOOST_LEAF_AUTO(selector, Selector::parse(selector_string));
      return actual_ctx_wrapper->ToVineyardTensor(comm_spec, client, selector,
                                                  range);
=======
>>>>>>> f1e26173
    }
    // else if (_inner_context_wrapper->context_type() ==
    //            CONTEXT_TYPE_VERTEX_PROPERTY) {
    //   auto actual_ctx_wrapper =
    //       std::dynamic_pointer_cast<IVertexPropertyContextWrapper>(
    //           _inner_context_wrapper);
    //   BOOST_LEAF_AUTO(selectors, Selector::parse(selector_string));
    //   return actual_ctx_wrapper->ToVineyardTensor(comm_spec, client,
    //   selector,
    //                                               range);
    // }
    return vineyard::InvalidObjectID();
  }

  bl::result<vineyard::ObjectID> ToVineyardDataframe(
      const grape::CommSpec& comm_spec, vineyard::Client& client,
      const std::string& selector_string,
      const std::pair<std::string, std::string>& range) override {
    if (_inner_context_wrapper->context_type() ==
        CONTEXT_TYPE_LABELED_VERTEX_DATA) {
      auto actual_ctx_wrapper =
          std::dynamic_pointer_cast<ILabeledVertexDataContextWrapper>(
              _inner_context_wrapper);
      BOOST_LEAF_AUTO(selectors,
                      LabeledSelector::ParseSelectors(selector_string));
      return actual_ctx_wrapper->ToVineyardDataframe(comm_spec, client,
                                                     selectors, range);
    } else if (_inner_context_wrapper->context_type() ==
               CONTEXT_TYPE_LABELED_VERTEX_PROPERTY) {
      auto actual_ctx_wrapper =
          std::dynamic_pointer_cast<ILabeledVertexPropertyContextWrapper>(
              _inner_context_wrapper);
      BOOST_LEAF_AUTO(selectors,
                      LabeledSelector::ParseSelectors(selector_string));
      return actual_ctx_wrapper->ToVineyardDataframe(comm_spec, client,
                                                     selectors, range);
    }
    // else if (_inner_context_wrapper->context_type() ==
    //            CONTEXT_TYPE_VERTEX_PROPERTY) {
    //   auto actual_ctx_wrapper =
    //       std::dynamic_pointer_cast<IVertexPropertyContextWrapper>(
    //           _inner_context_wrapper);
    //   BOOST_LEAF_AUTO(selectors, Selector::ParseSelectors(selector_string));
    //   return actual_ctx_wrapper->ToVineyardDataframe(comm_spec, client,
    //                                                  selectors, range);
    // }
    return vineyard::InvalidObjectID();
  }

  bl::result<std::map<
      label_id_t,
      std::vector<std::pair<std::string, std::shared_ptr<arrow::Array>>>>>
  ToArrowArrays(const grape::CommSpec& comm_spec,
                const std::string& selector_string) override {
    if (_inner_context_wrapper->context_type() ==
        CONTEXT_TYPE_LABELED_VERTEX_DATA) {
      auto actual_ctx_wrapper =
          std::dynamic_pointer_cast<ILabeledVertexDataContextWrapper>(
              _inner_context_wrapper);
      BOOST_LEAF_AUTO(selectors,
                      LabeledSelector::ParseSelectors(selector_string));
      return actual_ctx_wrapper->ToArrowArrays(comm_spec, selectors);
    } else if (_inner_context_wrapper->context_type() ==
               CONTEXT_TYPE_LABELED_VERTEX_PROPERTY) {
      auto actual_ctx_wrapper =
          std::dynamic_pointer_cast<ILabeledVertexPropertyContextWrapper>(
              _inner_context_wrapper);
      BOOST_LEAF_AUTO(selectors,
                      LabeledSelector::ParseSelectors(selector_string));
      return actual_ctx_wrapper->ToArrowArrays(comm_spec, selectors);
    }
    // else if (_inner_context_wrapper->context_type() ==
    //            CONTEXT_TYPE_VERTEX_PROPERTY) {
    //   auto actual_ctx_wrapper =
    //       std::dynamic_pointer_cast<IVertexPropertyContextWrapper>(
    //           _inner_context_wrapper);
    //   BOOST_LEAF_AUTO(selectors, Selector::ParseSelectors(selector_string));
    //   return actual_ctx_wrapper->ToArrowArrays(comm_spec, selectors);
    // }
    std::map<label_id_t,
             std::vector<std::pair<std::string, std::shared_ptr<arrow::Array>>>>
        arrow_arrays;
    return arrow_arrays;
  }

 private:
  std::string get_java_ctx_type_name(const jobject& ctx_object) {
    JNIEnvMark m;
    if (m.env()) {
      jclass context_utils_class =
          m.env()->FindClass("io/v6d/modules/graph/utils/ContextUtils");
      if (context_utils_class == NULL) {
        LOG(FATAL) << "context utils clss not found";
      }
      jmethodID ctx_base_class_name_get_method = m.env()->GetStaticMethodID(
          context_utils_class, "getCtxObjBaseClzName",
          "(Lio/v6d/modules/graph/context/PropertyDefaultContextBase;)"
          "Ljava/lang/String;");
      if (ctx_base_class_name_get_method == NULL) {
        LOG(FATAL) << "getCtxObjBaseClzName method null";
      }
      jstring ctx_base_clz_name = (jstring) m.env()->CallStaticObjectMethod(
          context_utils_class, ctx_base_class_name_get_method, ctx_object);
      if (ctx_base_clz_name == NULL) {
        LOG(FATAL) << "The retrived class string null";
      }
      return jstring2string(m.env(), ctx_base_clz_name);
    }
    LOG(FATAL) << "java env not available";
    return NULL;
  }

  std::string get_vertex_data_context_data_type(const jobject& ctx_object) {
    JNIEnvMark m;
    if (m.env()) {
      jclass app_context_getter_class =
          m.env()->FindClass(_app_context_getter_name);
      if (app_context_getter_class == NULL) {
        LOG(FATAL) << "app get ContextClass not found";
      }
      jmethodID getter_method = m.env()->GetStaticMethodID(
          app_context_getter_class, "getVertexDataContextDataType",
          "(Lio/v6d/modules/graph/context/LabeledVertexDataContext;)"
          "Ljava/lang/String;");
      if (getter_method == NULL) {
        LOG(FATAL) << "getVertexDataContextDataType method null";
      }
      // Pass app class's class object
      jstring context_class_jstring = (jstring) m.env()->CallStaticObjectMethod(
          app_context_getter_class, getter_method, ctx_object);
      if (context_class_jstring == NULL) {
        LOG(FATAL) << "The retrived class string null";
      }
      return jstring2string(m.env(), context_class_jstring);
    }
    LOG(FATAL) << "java env not available";
    return NULL;
  }
  std::shared_ptr<IFragmentWrapper> frag_wrapper_;
  std::shared_ptr<context_t> ctx_;
  std::shared_ptr<IContextWrapper> _inner_context_wrapper;
};
}  // namespace gs

#endif  // ANALYTICAL_ENGINE_CORE_CONTEXT_JAVA_PIE_JAVA_PIE_DEFAULT_CONTEXT_H_<|MERGE_RESOLUTION|>--- conflicted
+++ resolved
@@ -632,17 +632,6 @@
       BOOST_LEAF_AUTO(selector, LabeledSelector::parse(selector_string));
       return actual_ctx_wrapper->ToVineyardTensor(comm_spec, client, selector,
                                                   range);
-<<<<<<< HEAD
-    } else if (_inner_context_wrapper->context_type() ==
-               CONTEXT_TYPE_VERTEX_PROPERTY) {
-      auto actual_ctx_wrapper =
-          std::dynamic_pointer_cast<IVertexPropertyContextWrapper>(
-              _inner_context_wrapper);
-      BOOST_LEAF_AUTO(selector, Selector::parse(selector_string));
-      return actual_ctx_wrapper->ToVineyardTensor(comm_spec, client, selector,
-                                                  range);
-=======
->>>>>>> f1e26173
     }
     // else if (_inner_context_wrapper->context_type() ==
     //            CONTEXT_TYPE_VERTEX_PROPERTY) {

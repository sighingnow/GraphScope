/** Copyright 2020 Alibaba Group Holding Limited.
 *
 * Licensed under the Apache License, Version 2.0 (the "License");
 * you may not use this file except in compliance with the License.
 * You may obtain a copy of the License at
 *
 * 	http://www.apache.org/licenses/LICENSE-2.0
 *
 * Unless required by applicable law or agreed to in writing, software
 * distributed under the License is distributed on an "AS IS" BASIS,
 * WITHOUT WARRANTIES OR CONDITIONS OF ANY KIND, either express or implied.
 * See the License for the specific language governing permissions and
 * limitations under the License.
 */

#include <memory>
#include <unordered_set>
#include <utility>
#include <vector>

#include "boost/algorithm/string.hpp"
#include "boost/algorithm/string/split.hpp"

#ifdef ENABLE_JAVA_SDK
#include "core/context/java_pie_projected_default_context.h"
#include "core/context/java_pie_property_default_context.h"
#endif

#include "core/context/tensor_context.h"
#include "core/context/vertex_data_context.h"
#include "core/context/vertex_property_context.h"
#include "core/fragment/dynamic_fragment.h"
#include "core/fragment/dynamic_fragment_reporter.h"
#include "core/grape_instance.h"
#include "core/io/property_parser.h"
#include "core/launcher.h"
#include "core/object/app_entry.h"
#include "core/object/graph_utils.h"
#include "core/object/i_fragment_wrapper.h"
#include "core/object/projector.h"
#include "core/server/rpc_utils.h"
#include "proto/types.pb.h"

namespace gs {

GrapeInstance::GrapeInstance(const grape::CommSpec& comm_spec)
    : comm_spec_(comm_spec) {}

void GrapeInstance::Init(const std::string& vineyard_socket) {
  EnsureClient(client_, vineyard_socket);
  if (comm_spec_.worker_id() == grape::kCoordinatorRank) {
    VLOG(1) << "Workers of grape-engine initialized.";
  }
}

bl::result<rpc::graph::GraphDefPb> GrapeInstance::loadGraph(
    const rpc::GSParams& params) {
  std::string graph_name = "graph_" + generateId();

  BOOST_LEAF_AUTO(graph_type,
                  params.Get<rpc::graph::GraphTypePb>(rpc::GRAPH_TYPE));

  switch (graph_type) {
  case rpc::graph::DYNAMIC_PROPERTY: {
#ifdef NETWORKX
    using fragment_t = DynamicFragment;
    using vertex_map_t = typename fragment_t::vertex_map_t;
    BOOST_LEAF_AUTO(directed, params.Get<bool>(rpc::DIRECTED));
    BOOST_LEAF_AUTO(distributed, params.Get<bool>(rpc::DISTRIBUTED));

    VLOG(1) << "Loading graph, graph name: " << graph_name
            << ", graph type: DynamicFragment, directed: " << directed
            << ", distributed: " << distributed;

    auto vm_ptr = std::shared_ptr<vertex_map_t>(new vertex_map_t(comm_spec_));
    vm_ptr->Init();

    auto fragment = std::make_shared<fragment_t>(vm_ptr);
    bool duplicated = !distributed;
    fragment->Init(comm_spec_.fid(), directed, duplicated);

    rpc::graph::GraphDefPb graph_def;

    graph_def.set_key(graph_name);
    graph_def.set_directed(directed);
    graph_def.set_graph_type(rpc::graph::DYNAMIC_PROPERTY);
    // dynamic graph doesn't have a vineyard id
    gs::rpc::graph::VineyardInfoPb vy_info;
    if (graph_def.has_extension()) {
      graph_def.extension().UnpackTo(&vy_info);
    }
    vy_info.set_vineyard_id(-1);

    vy_info.set_oid_type(PropertyTypeToPb(vineyard::normalize_datatype(
        vineyard::TypeName<typename gs::DynamicFragment::oid_t>::Get())));
    vy_info.set_vid_type(PropertyTypeToPb(vineyard::normalize_datatype(
        vineyard::TypeName<typename gs::DynamicFragment::vid_t>::Get())));
    vy_info.set_vdata_type(PropertyTypeToPb(vineyard::normalize_datatype(
        vineyard::TypeName<typename gs::DynamicFragment::vdata_t>::Get())));
    vy_info.set_edata_type(PropertyTypeToPb(vineyard::normalize_datatype(
        vineyard::TypeName<typename gs::DynamicFragment::edata_t>::Get())));
    vy_info.set_property_schema_json("{}");
    graph_def.mutable_extension()->PackFrom(vy_info);

    auto wrapper = std::make_shared<FragmentWrapper<fragment_t>>(
        graph_name, graph_def, fragment);

    BOOST_LEAF_CHECK(object_manager_.PutObject(wrapper));
    return graph_def;
#else
    RETURN_GS_ERROR(vineyard::ErrorCode::kInvalidOperationError,
                    "GraphScope is built with NETWORKX=OFF, please recompile "
                    "it with NETWORKX=ON");
#endif
  }
  case rpc::graph::ARROW_PROPERTY: {
    BOOST_LEAF_AUTO(type_sig, params.Get<std::string>(rpc::TYPE_SIGNATURE));

    VLOG(1) << "Loading graph, graph name: " << graph_name
            << ", graph type: ArrowFragment, type sig: " << type_sig;

    BOOST_LEAF_AUTO(graph_utils,
                    object_manager_.GetObject<PropertyGraphUtils>(type_sig));
    BOOST_LEAF_AUTO(wrapper, graph_utils->LoadGraph(comm_spec_, *client_,
                                                    graph_name, params));
    BOOST_LEAF_CHECK(object_manager_.PutObject(wrapper));

    return wrapper->graph_def();
  }
  default:
    RETURN_GS_ERROR(
        vineyard::ErrorCode::kInvalidValueError,
        "Unsupported graph type " + rpc::graph::GraphTypePb_Name(graph_type));
  }
}

bl::result<void> GrapeInstance::unloadGraph(const rpc::GSParams& params) {
  BOOST_LEAF_AUTO(graph_name, params.Get<std::string>(rpc::GRAPH_NAME));
  if (params.HasKey(rpc::VINEYARD_ID)) {
    BOOST_LEAF_AUTO(frag_group_id, params.Get<int64_t>(rpc::VINEYARD_ID));
    bool exists = false;
    client_->Exists(frag_group_id, exists);
    if (exists) {
      auto fg = std::dynamic_pointer_cast<vineyard::ArrowFragmentGroup>(
          client_->GetObject(frag_group_id));
      auto fid = comm_spec_.WorkerToFrag(comm_spec_.worker_id());
      auto frag_id = fg->Fragments().at(fid);
      VY_OK_OR_RAISE(client_->DelData(frag_id, false, true));
    }
    MPI_Barrier(comm_spec_.comm());
    if (exists) {
      if (comm_spec_.worker_id() == 0) {
        VINEYARD_SUPPRESS(client_->DelData(frag_group_id, false, true));
      }
    }
  }
  return object_manager_.RemoveObject(graph_name);
}

bl::result<std::string> GrapeInstance::loadApp(const rpc::GSParams& params) {
  std::string app_name = "app_" + generateId();

  BOOST_LEAF_AUTO(lib_path, params.Get<std::string>(rpc::APP_LIBRARY_PATH));

  auto app = std::make_shared<AppEntry>(app_name, lib_path);
  VLOG(1) << "Loading application, application name: " << app_name
          << " , library path: " << lib_path;
  BOOST_LEAF_CHECK(app->Init());
  BOOST_LEAF_CHECK(object_manager_.PutObject(app));
  return app_name;
}

bl::result<void> GrapeInstance::unloadApp(const rpc::GSParams& params) {
  BOOST_LEAF_AUTO(app_name, params.Get<std::string>(rpc::APP_NAME));
  return object_manager_.RemoveObject(app_name);
}

bl::result<rpc::graph::GraphDefPb> GrapeInstance::projectGraph(
    const rpc::GSParams& params) {
  BOOST_LEAF_AUTO(graph_name, params.Get<std::string>(rpc::GRAPH_NAME));
  BOOST_LEAF_AUTO(project_infos, gs::ParseProjectPropertyGraph(params));
  BOOST_LEAF_AUTO(
      frag_wrapper,
      object_manager_.GetObject<ILabeledFragmentWrapper>(graph_name));

  if (frag_wrapper->graph_def().graph_type() != rpc::graph::ARROW_PROPERTY) {
    RETURN_GS_ERROR(vineyard::ErrorCode::kInvalidOperationError,
                    "projectGraph is only available for ArrowFragment");
  }

  std::string dst_graph_name = "graph_" + generateId();

  BOOST_LEAF_AUTO(new_frag_wrapper,
                  frag_wrapper->Project(comm_spec_, dst_graph_name,
                                        project_infos[0], project_infos[1]));
  BOOST_LEAF_CHECK(object_manager_.PutObject(new_frag_wrapper));
  return new_frag_wrapper->graph_def();
}

bl::result<rpc::graph::GraphDefPb> GrapeInstance::projectToSimple(
    const rpc::GSParams& params) {
  std::string projected_id = "graph_projected_" + generateId();
  BOOST_LEAF_AUTO(graph_name, params.Get<std::string>(rpc::GRAPH_NAME));
  BOOST_LEAF_AUTO(type_sig, params.Get<std::string>(rpc::TYPE_SIGNATURE));

  VLOG(1) << "Projecting graph, dst graph name: " << graph_name
          << ", type sig: " << type_sig;

  BOOST_LEAF_AUTO(wrapper,
                  object_manager_.GetObject<IFragmentWrapper>(graph_name));
  BOOST_LEAF_AUTO(projector, object_manager_.GetObject<Projector>(type_sig));
  BOOST_LEAF_AUTO(projected_wrapper,
                  projector->Project(wrapper, projected_id, params));
  BOOST_LEAF_CHECK(object_manager_.PutObject(projected_wrapper));

  return projected_wrapper->graph_def();
}

bl::result<std::string> GrapeInstance::query(const rpc::GSParams& params,
                                             const rpc::QueryArgs& query_args) {
  BOOST_LEAF_AUTO(app_name, params.Get<std::string>(rpc::APP_NAME));
  BOOST_LEAF_AUTO(graph_name, params.Get<std::string>(rpc::GRAPH_NAME));
  BOOST_LEAF_AUTO(app, object_manager_.GetObject<AppEntry>(app_name));
  BOOST_LEAF_AUTO(wrapper,
                  object_manager_.GetObject<IFragmentWrapper>(graph_name));

  auto fragment = wrapper->fragment();
  auto spec = grape::DefaultParallelEngineSpec();
  std::string context_key = "ctx_" + generateId();

  BOOST_LEAF_AUTO(worker, app->CreateWorker(fragment, comm_spec_, spec));
  BOOST_LEAF_AUTO(ctx_wrapper,
                  app->Query(worker.get(), query_args, context_key, wrapper));
  std::string context_type;
  std::string context_schema;
  if (ctx_wrapper != nullptr) {
    context_type = ctx_wrapper->context_type();
    context_schema = ctx_wrapper->schema();
    BOOST_LEAF_CHECK(object_manager_.PutObject(ctx_wrapper));
  }
  return toJson({{"context_type", context_type},
                 {"context_key", context_key},
                 {"context_schema", context_schema}});
}

bl::result<void> GrapeInstance::unloadContext(const rpc::GSParams& params) {
  BOOST_LEAF_AUTO(context_key, params.Get<std::string>(rpc::CONTEXT_KEY));
  return object_manager_.RemoveObject(context_key);
}

bl::result<std::string> GrapeInstance::reportGraph(
    const rpc::GSParams& params) {
#ifdef NETWORKX
  BOOST_LEAF_AUTO(graph_name, params.Get<std::string>(rpc::GRAPH_NAME));
  BOOST_LEAF_AUTO(wrapper,
                  object_manager_.GetObject<IFragmentWrapper>(graph_name));
  auto graph_type = wrapper->graph_def().graph_type();

  if (graph_type != rpc::graph::DYNAMIC_PROPERTY) {
    RETURN_GS_ERROR(
        vineyard::ErrorCode::kInvalidValueError,
        "GraphType must be DYNAMIC_PROPERTY, the origin graph type is:  " +
            rpc::graph::GraphTypePb_Name(graph_type) +
            ", graph id: " + graph_name);
  }
  auto fragment =
      std::static_pointer_cast<DynamicFragment>(wrapper->fragment());
  DynamicGraphReporter reporter(comm_spec_);
  return reporter.Report(fragment, params);
#else
  RETURN_GS_ERROR(vineyard::ErrorCode::kUnimplementedMethod,
                  "GraphScope is built with NETWORKX=OFF, please recompile it "
                  "with NETWORKX=ON");
#endif  // NETWORKX
}

bl::result<void> GrapeInstance::modifyVertices(
    const rpc::GSParams& params, const std::vector<std::string>& vertices) {
#ifdef NETWORKX
  BOOST_LEAF_AUTO(modify_type, params.Get<rpc::ModifyType>(rpc::MODIFY_TYPE));
  BOOST_LEAF_AUTO(graph_name, params.Get<std::string>(rpc::GRAPH_NAME));
  BOOST_LEAF_AUTO(wrapper,
                  object_manager_.GetObject<IFragmentWrapper>(graph_name));
  auto graph_type = wrapper->graph_def().graph_type();

  if (graph_type != rpc::graph::DYNAMIC_PROPERTY) {
    RETURN_GS_ERROR(
        vineyard::ErrorCode::kInvalidValueError,
        "GraphType must be DYNAMIC_PROPERTY, the origin graph type is:  " +
            rpc::graph::GraphTypePb_Name(graph_type) +
            ", graph id: " + graph_name);
  }

  auto fragment =
      std::static_pointer_cast<DynamicFragment>(wrapper->fragment());
  fragment->ModifyVertices(vertices, modify_type);
  return {};
#else
  RETURN_GS_ERROR(vineyard::ErrorCode::kUnimplementedMethod,
                  "GraphScope is built with NETWORKX=OFF, please recompile it "
                  "with NETWORKX=ON");
#endif
}

bl::result<void> GrapeInstance::modifyEdges(
    const rpc::GSParams& params, const std::vector<std::string>& edges) {
#ifdef NETWORKX
  BOOST_LEAF_AUTO(modify_type, params.Get<rpc::ModifyType>(rpc::MODIFY_TYPE));
  BOOST_LEAF_AUTO(graph_name, params.Get<std::string>(rpc::GRAPH_NAME));
  BOOST_LEAF_AUTO(wrapper,
                  object_manager_.GetObject<IFragmentWrapper>(graph_name));
  auto graph_type = wrapper->graph_def().graph_type();

  if (graph_type != rpc::graph::DYNAMIC_PROPERTY) {
    RETURN_GS_ERROR(
        vineyard::ErrorCode::kInvalidValueError,
        "GraphType must be DYNAMIC_PROPERTY, the origin graph type is: " +
            std::to_string(graph_type) + ", graph name: " + graph_name);
  }

  auto fragment =
      std::static_pointer_cast<DynamicFragment>(wrapper->fragment());
  fragment->ModifyEdges(edges, modify_type);
#else
  RETURN_GS_ERROR(vineyard::ErrorCode::kUnimplementedMethod,
                  "GraphScope is built with NETWORKX=OFF, please recompile it "
                  "with NETWORKX=ON");
#endif  // NETWORKX
  return {};
}

bl::result<std::shared_ptr<grape::InArchive>> GrapeInstance::contextToNumpy(
    const rpc::GSParams& params) {
  std::pair<std::string, std::string> range;
  std::string s_selector;

  if (params.HasKey(rpc::VERTEX_RANGE)) {
    BOOST_LEAF_AUTO(range_in_json, params.Get<std::string>(rpc::VERTEX_RANGE));
    range = parseRange(range_in_json);
  }

  if (params.HasKey(rpc::SELECTOR)) {
    BOOST_LEAF_ASSIGN(s_selector, params.Get<std::string>(rpc::SELECTOR));
  }

  BOOST_LEAF_AUTO(context_key, params.Get<std::string>(rpc::CONTEXT_KEY));
  BOOST_LEAF_AUTO(base_ctx_wrapper,
                  object_manager_.GetObject<IContextWrapper>(context_key));

  auto ctx_type = base_ctx_wrapper->context_type();

  if (ctx_type == CONTEXT_TYPE_TENSOR) {
    auto wrapper =
        std::dynamic_pointer_cast<ITensorContextWrapper>(base_ctx_wrapper);
    BOOST_LEAF_AUTO(axis, params.Get<int64_t>(rpc::AXIS));

    return wrapper->ToNdArray(comm_spec_, axis);
  } else if (ctx_type == CONTEXT_TYPE_VERTEX_DATA) {
    auto wrapper =
        std::dynamic_pointer_cast<IVertexDataContextWrapper>(base_ctx_wrapper);

    BOOST_LEAF_AUTO(selector, Selector::parse(s_selector));
    return wrapper->ToNdArray(comm_spec_, selector, range);
  } else if (ctx_type == CONTEXT_TYPE_LABELED_VERTEX_DATA) {
    auto wrapper = std::dynamic_pointer_cast<ILabeledVertexDataContextWrapper>(
        base_ctx_wrapper);

    BOOST_LEAF_AUTO(selector, LabeledSelector::parse(s_selector));
    return wrapper->ToNdArray(comm_spec_, selector, range);
  } else if (ctx_type == CONTEXT_TYPE_VERTEX_PROPERTY) {
    auto wrapper = std::dynamic_pointer_cast<IVertexPropertyContextWrapper>(
        base_ctx_wrapper);

    BOOST_LEAF_AUTO(selector, Selector::parse(s_selector));
    return wrapper->ToNdArray(comm_spec_, selector, range);
  } else if (ctx_type == CONTEXT_TYPE_LABELED_VERTEX_PROPERTY) {
    auto wrapper =
        std::dynamic_pointer_cast<ILabeledVertexPropertyContextWrapper>(
            base_ctx_wrapper);

    BOOST_LEAF_AUTO(selector, LabeledSelector::parse(s_selector));
    return wrapper->ToNdArray(comm_spec_, selector, range);
  }
<<<<<<< HEAD
#ifdef ENABLE_JAVA_SDK
  else if (ctx_type.find(CONTEXT_TYPE_JAVA_PIE_PROPERTY_DEFAULT) !=
           std::string::npos) {
    std::vector<std::string> outer_and_inner;
    boost::split(outer_and_inner, ctx_type, boost::is_any_of(":"));
    if (outer_and_inner.size() != 2) {
      RETURN_GS_ERROR(
          vineyard::ErrorCode::kIllegalStateError,
          "Unsupported java property context type: " + std::string(ctx_type));
    }
    auto wrapper =
        std::dynamic_pointer_cast<IJavaPIEPropertyDefaultContextWrapper>(
            base_ctx_wrapper);
    BOOST_LEAF_AUTO(selector, LabeledSelector::parse(s_selector));
    return wrapper->ToNdArray(comm_spec_, selector, range);
  } else if (ctx_type.find(CONTEXT_TYPE_JAVA_PIE_PROJECTED_DEFAULT) !=
             std::string::npos) {
    std::vector<std::string> outer_and_inner;
    boost::split(outer_and_inner, ctx_type, boost::is_any_of(":"));
    if (outer_and_inner.size() != 2) {
      RETURN_GS_ERROR(
          vineyard::ErrorCode::kIllegalStateError,
          "Unsupported java projected context type: " + std::string(ctx_type));
    }
    auto wrapper =
        std::dynamic_pointer_cast<IJavaPIEProjectedDefaultContextWrapper>(
            base_ctx_wrapper);
    BOOST_LEAF_AUTO(selector, Selector::parse(s_selector));
    return wrapper->ToNdArray(comm_spec_, selector, range);
  }
#endif
  RETURN_GS_ERROR(vineyard::ErrorCode::kIllegalStateError,
=======
  RETURN_GS_ERROR(vineyard::ErrorCode::kInvalidValueError,
>>>>>>> 2956abc1
                  "Unsupported context type: " + std::string(ctx_type));
}

bl::result<std::string> GrapeInstance::getContextData(
    const rpc::GSParams& params) {
  BOOST_LEAF_AUTO(context_key, params.Get<std::string>(rpc::CONTEXT_KEY));
  BOOST_LEAF_AUTO(base_ctx_wrapper,
                  object_manager_.GetObject<IContextWrapper>(context_key));

  auto wrapper =
      std::dynamic_pointer_cast<IVertexDataContextWrapper>(base_ctx_wrapper);
  return wrapper->GetContextData(params);
}

bl::result<std::shared_ptr<grape::InArchive>> GrapeInstance::contextToDataframe(
    const rpc::GSParams& params) {
  std::pair<std::string, std::string> range;
  std::string s_selectors;

  if (params.HasKey(rpc::VERTEX_RANGE)) {
    BOOST_LEAF_AUTO(range_in_json, params.Get<std::string>(rpc::VERTEX_RANGE));
    range = parseRange(range_in_json);
  }

  if (params.HasKey(rpc::SELECTOR)) {
    BOOST_LEAF_ASSIGN(s_selectors, params.Get<std::string>(rpc::SELECTOR));
  }

  BOOST_LEAF_AUTO(context_key, params.Get<std::string>(rpc::CONTEXT_KEY));
  BOOST_LEAF_AUTO(base_ctx_wrapper,
                  object_manager_.GetObject<IContextWrapper>(context_key));

  auto ctx_type = base_ctx_wrapper->context_type();

  if (ctx_type == CONTEXT_TYPE_TENSOR) {
    auto wrapper =
        std::dynamic_pointer_cast<ITensorContextWrapper>(base_ctx_wrapper);

    return wrapper->ToDataframe(comm_spec_);
  } else if (ctx_type == CONTEXT_TYPE_VERTEX_DATA) {
    auto wrapper =
        std::dynamic_pointer_cast<IVertexDataContextWrapper>(base_ctx_wrapper);

    BOOST_LEAF_AUTO(selectors, Selector::ParseSelectors(s_selectors));
    return wrapper->ToDataframe(comm_spec_, selectors, range);
  } else if (ctx_type == CONTEXT_TYPE_LABELED_VERTEX_DATA) {
    auto wrapper = std::dynamic_pointer_cast<ILabeledVertexDataContextWrapper>(
        base_ctx_wrapper);

    BOOST_LEAF_AUTO(selectors, LabeledSelector::ParseSelectors(s_selectors));
    return wrapper->ToDataframe(comm_spec_, selectors, range);
  } else if (ctx_type == CONTEXT_TYPE_VERTEX_PROPERTY) {
    auto wrapper = std::dynamic_pointer_cast<IVertexPropertyContextWrapper>(
        base_ctx_wrapper);

    BOOST_LEAF_AUTO(selectors, Selector::ParseSelectors(s_selectors));
    return wrapper->ToDataframe(comm_spec_, selectors, range);
  } else if (ctx_type == CONTEXT_TYPE_LABELED_VERTEX_PROPERTY) {
    auto wrapper =
        std::dynamic_pointer_cast<ILabeledVertexPropertyContextWrapper>(
            base_ctx_wrapper);

    BOOST_LEAF_AUTO(selectors, LabeledSelector::ParseSelectors(s_selectors));
    return wrapper->ToDataframe(comm_spec_, selectors, range);
  }
<<<<<<< HEAD
#ifdef ENABLE_JAVA_SDK
  else if (ctx_type.find(CONTEXT_TYPE_JAVA_PIE_PROPERTY_DEFAULT) !=
           std::string::npos) {

    std::vector<std::string> outer_and_inner;
    boost::split(outer_and_inner, ctx_type, boost::is_any_of(":"));
    if (outer_and_inner.size() != 2) {
      RETURN_GS_ERROR(
          vineyard::ErrorCode::kIllegalStateError,
          "Unsupported java property context type: " + std::string(ctx_type));
    }
    auto wrapper =
        std::dynamic_pointer_cast<IJavaPIEPropertyDefaultContextWrapper>(
            base_ctx_wrapper);
    BOOST_LEAF_AUTO(selectors, LabeledSelector::ParseSelectors(s_selectors));
    return wrapper->ToDataframe(comm_spec_, selectors, range);
  } else if (ctx_type.find(CONTEXT_TYPE_JAVA_PIE_PROJECTED_DEFAULT) !=
             std::string::npos) {
    std::vector<std::string> outer_and_inner;
    boost::split(outer_and_inner, ctx_type, boost::is_any_of(":"));
    if (outer_and_inner.size() != 2) {
      RETURN_GS_ERROR(
          vineyard::ErrorCode::kIllegalStateError,
          "Unsupported java projected context type: " + std::string(ctx_type));
    }
    auto wrapper =
        std::dynamic_pointer_cast<IJavaPIEProjectedDefaultContextWrapper>(
            base_ctx_wrapper);
    BOOST_LEAF_AUTO(selectors, Selector::ParseSelectors(s_selectors));
    return wrapper->ToDataframe(comm_spec_, selectors, range);
  }
#endif
  RETURN_GS_ERROR(vineyard::ErrorCode::kIllegalStateError,
=======
  RETURN_GS_ERROR(vineyard::ErrorCode::kInvalidValueError,
>>>>>>> 2956abc1
                  "Unsupported context type: " + std::string(ctx_type));
}

bl::result<std::string> GrapeInstance::contextToVineyardTensor(
    const rpc::GSParams& params) {
  BOOST_LEAF_AUTO(context_key, params.Get<std::string>(rpc::CONTEXT_KEY));
  BOOST_LEAF_AUTO(base_ctx_wrapper,
                  object_manager_.GetObject<IContextWrapper>(context_key));
  auto ctx_type = base_ctx_wrapper->context_type();
  std::pair<std::string, std::string> range;

  if (params.HasKey(rpc::VERTEX_RANGE)) {
    BOOST_LEAF_AUTO(range_in_json, params.Get<std::string>(rpc::VERTEX_RANGE));
    range = parseRange(range_in_json);
  }

  vineyard::ObjectID id;

  if (ctx_type == CONTEXT_TYPE_TENSOR) {
    auto wrapper =
        std::dynamic_pointer_cast<ITensorContextWrapper>(base_ctx_wrapper);
    BOOST_LEAF_AUTO(axis, params.Get<int64_t>(rpc::AXIS));
    BOOST_LEAF_ASSIGN(id,
                      wrapper->ToVineyardTensor(comm_spec_, *client_, axis));
  } else if (ctx_type == CONTEXT_TYPE_VERTEX_DATA) {
    auto wrapper =
        std::dynamic_pointer_cast<IVertexDataContextWrapper>(base_ctx_wrapper);

    BOOST_LEAF_AUTO(s_selector, params.Get<std::string>(rpc::SELECTOR));
    BOOST_LEAF_AUTO(selector, Selector::parse(s_selector));
    BOOST_LEAF_ASSIGN(
        id, wrapper->ToVineyardTensor(comm_spec_, *client_, selector, range));
  } else if (ctx_type == CONTEXT_TYPE_LABELED_VERTEX_DATA) {
    auto wrapper = std::dynamic_pointer_cast<ILabeledVertexDataContextWrapper>(
        base_ctx_wrapper);

    BOOST_LEAF_AUTO(s_selector, params.Get<std::string>(rpc::SELECTOR));
    BOOST_LEAF_AUTO(selector, LabeledSelector::parse(s_selector));
    BOOST_LEAF_ASSIGN(
        id, wrapper->ToVineyardTensor(comm_spec_, *client_, selector, range));
  } else if (ctx_type == CONTEXT_TYPE_VERTEX_PROPERTY) {
    auto wrapper = std::dynamic_pointer_cast<IVertexPropertyContextWrapper>(
        base_ctx_wrapper);

    BOOST_LEAF_AUTO(s_selector, params.Get<std::string>(rpc::SELECTOR));
    BOOST_LEAF_AUTO(selector, Selector::parse(s_selector));
    BOOST_LEAF_ASSIGN(
        id, wrapper->ToVineyardTensor(comm_spec_, *client_, selector, range));
  } else if (ctx_type == CONTEXT_TYPE_LABELED_VERTEX_PROPERTY) {
    auto wrapper =
        std::dynamic_pointer_cast<ILabeledVertexPropertyContextWrapper>(
            base_ctx_wrapper);

    BOOST_LEAF_AUTO(s_selector, params.Get<std::string>(rpc::SELECTOR));
    BOOST_LEAF_AUTO(selector, LabeledSelector::parse(s_selector));
    BOOST_LEAF_ASSIGN(
        id, wrapper->ToVineyardTensor(comm_spec_, *client_, selector, range));
<<<<<<< HEAD
  }
#ifdef ENABLE_JAVA_SDK
  else if (ctx_type.find(CONTEXT_TYPE_JAVA_PIE_PROPERTY_DEFAULT) !=
           std::string::npos) {
    std::vector<std::string> outer_and_inner;
    boost::split(outer_and_inner, ctx_type, boost::is_any_of(":"));
    if (outer_and_inner.size() != 2) {
      RETURN_GS_ERROR(
          vineyard::ErrorCode::kIllegalStateError,
          "Unsupported java property context type: " + std::string(ctx_type));
    }
    auto wrapper =
        std::dynamic_pointer_cast<IJavaPIEPropertyDefaultContextWrapper>(
            base_ctx_wrapper);
    BOOST_LEAF_AUTO(s_selector, params.Get<std::string>(rpc::SELECTOR));
    BOOST_LEAF_AUTO(selector, LabeledSelector::parse(s_selector));
    BOOST_LEAF_ASSIGN(
        id, wrapper->ToVineyardTensor(comm_spec_, *client_, selector, range));
    // RETURN_GS_ERROR(vineyard::ErrorCode::kIllegalStateError,
    //                 "GS is compiled with option ENABLE_JAVA_SDK off");
  } else if (ctx_type.find(CONTEXT_TYPE_JAVA_PIE_PROJECTED_DEFAULT) !=
             std::string::npos) {
    std::vector<std::string> outer_and_inner;
    boost::split(outer_and_inner, ctx_type, boost::is_any_of(":"));
    if (outer_and_inner.size() != 2) {
      RETURN_GS_ERROR(
          vineyard::ErrorCode::kIllegalStateError,
          "Unsupported java projected context type: " + std::string(ctx_type));
    }
    auto wrapper =
        std::dynamic_pointer_cast<IJavaPIEProjectedDefaultContextWrapper>(
            base_ctx_wrapper);
    BOOST_LEAF_AUTO(s_selector, params.Get<std::string>(rpc::SELECTOR));
    BOOST_LEAF_AUTO(selector, Selector::parse(s_selector));
    BOOST_LEAF_ASSIGN(
        id, wrapper->ToVineyardTensor(comm_spec_, *client_, selector, range));
    // RETURN_GS_ERROR(vineyard::ErrorCode::kIllegalStateError,
    //                 "GS is compiled with option ENABLE_JAVA_SDK off");
  }
#endif
  else {
    CHECK(false);
=======
  } else {
    RETURN_GS_ERROR(vineyard::ErrorCode::kInvalidValueError,
                    "Unsupported context type: " + std::string(ctx_type));
>>>>>>> 2956abc1
  }

  auto s_id = vineyard::ObjectIDToString(id);

  client_->PutName(id, s_id);

  return toJson({{"object_id", s_id}});
}

bl::result<std::string> GrapeInstance::contextToVineyardDataFrame(
    const rpc::GSParams& params) {
  std::pair<std::string, std::string> range;

  BOOST_LEAF_AUTO(context_key, params.Get<std::string>(rpc::CONTEXT_KEY));
  BOOST_LEAF_AUTO(base_ctx_wrapper,
                  object_manager_.GetObject<IContextWrapper>(context_key));
  if (params.HasKey(rpc::VERTEX_RANGE)) {
    BOOST_LEAF_AUTO(range_in_json, params.Get<std::string>(rpc::VERTEX_RANGE));
    range = parseRange(range_in_json);
  }

  vineyard::ObjectID id;
  auto ctx_type = base_ctx_wrapper->context_type();

  if (ctx_type == CONTEXT_TYPE_TENSOR) {
    auto wrapper =
        std::dynamic_pointer_cast<ITensorContextWrapper>(base_ctx_wrapper);

    BOOST_LEAF_ASSIGN(id, wrapper->ToVineyardDataframe(comm_spec_, *client_));
  } else if (ctx_type == CONTEXT_TYPE_VERTEX_DATA) {
    auto vd_ctx_wrapper =
        std::dynamic_pointer_cast<IVertexDataContextWrapper>(base_ctx_wrapper);

    BOOST_LEAF_AUTO(s_selectors, params.Get<std::string>(rpc::SELECTOR));
    BOOST_LEAF_AUTO(selectors, Selector::ParseSelectors(s_selectors));
    BOOST_LEAF_ASSIGN(id, vd_ctx_wrapper->ToVineyardDataframe(
                              comm_spec_, *client_, selectors, range));
  } else if (ctx_type == CONTEXT_TYPE_LABELED_VERTEX_DATA) {
    auto vd_ctx_wrapper =
        std::dynamic_pointer_cast<ILabeledVertexDataContextWrapper>(
            base_ctx_wrapper);

    BOOST_LEAF_AUTO(s_selectors, params.Get<std::string>(rpc::SELECTOR));
    BOOST_LEAF_AUTO(selectors, LabeledSelector::ParseSelectors(s_selectors));
    BOOST_LEAF_ASSIGN(id, vd_ctx_wrapper->ToVineyardDataframe(
                              comm_spec_, *client_, selectors, range));
  } else if (ctx_type == CONTEXT_TYPE_VERTEX_PROPERTY) {
    auto vd_ctx_wrapper =
        std::dynamic_pointer_cast<IVertexPropertyContextWrapper>(
            base_ctx_wrapper);

    BOOST_LEAF_AUTO(s_selectors, params.Get<std::string>(rpc::SELECTOR));
    BOOST_LEAF_AUTO(selectors, Selector::ParseSelectors(s_selectors));
    BOOST_LEAF_ASSIGN(id, vd_ctx_wrapper->ToVineyardDataframe(
                              comm_spec_, *client_, selectors, range));
  } else if (ctx_type == CONTEXT_TYPE_LABELED_VERTEX_PROPERTY) {
    auto vd_ctx_wrapper =
        std::dynamic_pointer_cast<ILabeledVertexPropertyContextWrapper>(
            base_ctx_wrapper);

    BOOST_LEAF_AUTO(s_selectors, params.Get<std::string>(rpc::SELECTOR));
    BOOST_LEAF_AUTO(selectors, LabeledSelector::ParseSelectors(s_selectors));
    BOOST_LEAF_ASSIGN(id, vd_ctx_wrapper->ToVineyardDataframe(
                              comm_spec_, *client_, selectors, range));
<<<<<<< HEAD
  }
#ifdef ENABLE_JAVA_SDK
  else if (ctx_type.find(CONTEXT_TYPE_JAVA_PIE_PROPERTY_DEFAULT) !=
           std::string::npos) {

    std::vector<std::string> outer_and_inner;
    boost::split(outer_and_inner, ctx_type, boost::is_any_of(":"));
    if (outer_and_inner.size() != 2) {
      RETURN_GS_ERROR(
          vineyard::ErrorCode::kIllegalStateError,
          "Unsupported java property context type: " + std::string(ctx_type));
    }
    auto vd_ctx_wrapper =
        std::dynamic_pointer_cast<IJavaPIEPropertyDefaultContextWrapper>(
            base_ctx_wrapper);
    BOOST_LEAF_AUTO(s_selectors, params.Get<std::string>(rpc::SELECTOR));
    BOOST_LEAF_AUTO(selectors, LabeledSelector::ParseSelectors(s_selectors));
    BOOST_LEAF_ASSIGN(id, vd_ctx_wrapper->ToVineyardDataframe(
                              comm_spec_, *client_, selectors, range));
  } else if (ctx_type.find(CONTEXT_TYPE_JAVA_PIE_PROJECTED_DEFAULT) !=
             std::string::npos) {
    std::vector<std::string> outer_and_inner;
    boost::split(outer_and_inner, ctx_type, boost::is_any_of(":"));
    if (outer_and_inner.size() != 2) {
      RETURN_GS_ERROR(
          vineyard::ErrorCode::kIllegalStateError,
          "Unsupported java projected context type: " + std::string(ctx_type));
    }
    auto vd_ctx_wrapper =
        std::dynamic_pointer_cast<IJavaPIEProjectedDefaultContextWrapper>(
            base_ctx_wrapper);
    BOOST_LEAF_AUTO(s_selectors, params.Get<std::string>(rpc::SELECTOR));
    BOOST_LEAF_AUTO(selectors, Selector::ParseSelectors(s_selectors));
    BOOST_LEAF_ASSIGN(id, vd_ctx_wrapper->ToVineyardDataframe(
                              comm_spec_, *client_, selectors, range));
  }
#endif
  else {
    CHECK(false);
=======
  } else {
    RETURN_GS_ERROR(vineyard::ErrorCode::kInvalidValueError,
                    "Unsupported context type: " + std::string(ctx_type));
>>>>>>> 2956abc1
  }

  auto s_id = vineyard::ObjectIDToString(id);

  client_->PutName(id, s_id);

  return toJson({{"object_id", s_id}});
}

bl::result<rpc::graph::GraphDefPb> GrapeInstance::addColumn(
    const rpc::GSParams& params) {
  BOOST_LEAF_AUTO(graph_name, params.Get<std::string>(rpc::GRAPH_NAME));
  BOOST_LEAF_AUTO(context_key, params.Get<std::string>(rpc::CONTEXT_KEY));
  BOOST_LEAF_AUTO(s_selectors, params.Get<std::string>(rpc::SELECTOR));
  BOOST_LEAF_AUTO(
      frag_wrapper,
      object_manager_.GetObject<ILabeledFragmentWrapper>(graph_name));

  if (frag_wrapper->graph_def().graph_type() != rpc::graph::ARROW_PROPERTY) {
    RETURN_GS_ERROR(vineyard::ErrorCode::kInvalidOperationError,
                    "AddColumn is only available for ArrowFragment");
  }
  BOOST_LEAF_AUTO(ctx_wrapper,
                  object_manager_.GetObject<IContextWrapper>(context_key));
  std::string dst_graph_name = "graph_" + generateId();

  BOOST_LEAF_AUTO(new_frag_wrapper,
                  frag_wrapper->AddColumn(comm_spec_, dst_graph_name,
                                          ctx_wrapper, s_selectors));
  BOOST_LEAF_CHECK(object_manager_.PutObject(new_frag_wrapper));
  return new_frag_wrapper->graph_def();
}

bl::result<rpc::graph::GraphDefPb> GrapeInstance::convertGraph(
    const rpc::GSParams& params) {
  BOOST_LEAF_AUTO(src_graph_name, params.Get<std::string>(rpc::GRAPH_NAME));
  BOOST_LEAF_AUTO(dst_graph_type,
                  params.Get<rpc::graph::GraphTypePb>(rpc::DST_GRAPH_TYPE));
  BOOST_LEAF_AUTO(type_sig, params.Get<std::string>(rpc::TYPE_SIGNATURE));
  std::string dst_graph_name = "graph_" + generateId();

  VLOG(1) << "Converting graph, src graph name: " << src_graph_name
          << ", dst graph name: " << dst_graph_name << ", dst graph type: "
          << rpc::graph::GraphTypePb_Name(dst_graph_type)
          << ", type_sig: " << type_sig;

  BOOST_LEAF_AUTO(g_utils,
                  object_manager_.GetObject<PropertyGraphUtils>(type_sig));
  BOOST_LEAF_AUTO(src_frag_wrapper,
                  object_manager_.GetObject<IFragmentWrapper>(src_graph_name));

  auto src_graph_type = src_frag_wrapper->graph_def().graph_type();

  if (src_graph_type == rpc::graph::ARROW_PROPERTY &&
      dst_graph_type == rpc::graph::DYNAMIC_PROPERTY) {
    BOOST_LEAF_AUTO(default_label, params.Get<std::string>(rpc::DEFAULT_LABEL));
    BOOST_LEAF_AUTO(dst_graph_wrapper,
                    g_utils->ToDynamicFragment(comm_spec_, src_frag_wrapper,
                                               dst_graph_name, default_label));
    BOOST_LEAF_CHECK(object_manager_.PutObject(dst_graph_wrapper));
    return dst_graph_wrapper->graph_def();
  } else if (src_graph_type == rpc::graph::DYNAMIC_PROPERTY &&
             dst_graph_type == rpc::graph::ARROW_PROPERTY) {
    BOOST_LEAF_AUTO(dst_graph_wrapper,
                    g_utils->ToArrowFragment(*client_, comm_spec_,
                                             src_frag_wrapper, dst_graph_name));
    BOOST_LEAF_CHECK(object_manager_.PutObject(dst_graph_wrapper));
    return dst_graph_wrapper->graph_def();
  }
  RETURN_GS_ERROR(vineyard::ErrorCode::kInvalidOperationError,
                  "Unsupported conversion direction from " +
                      rpc::graph::GraphTypePb_Name(src_graph_type) + " to " +
                      rpc::graph::GraphTypePb_Name(dst_graph_type));
}

bl::result<rpc::graph::GraphDefPb> GrapeInstance::copyGraph(
    const rpc::GSParams& params) {
  BOOST_LEAF_AUTO(src_graph_name, params.Get<std::string>(rpc::GRAPH_NAME));
  BOOST_LEAF_AUTO(copy_type, params.Get<std::string>(rpc::COPY_TYPE));

  BOOST_LEAF_AUTO(src_wrapper,
                  object_manager_.GetObject<IFragmentWrapper>(src_graph_name));
  std::string dst_graph_name = "graph_" + generateId();

  BOOST_LEAF_AUTO(dst_wrapper, src_wrapper->CopyGraph(
                                   comm_spec_, dst_graph_name, copy_type));
  BOOST_LEAF_CHECK(object_manager_.PutObject(dst_wrapper));
  return dst_wrapper->graph_def();
}

bl::result<rpc::graph::GraphDefPb> GrapeInstance::toDirected(
    const rpc::GSParams& params) {
#ifdef NETWORKX
  BOOST_LEAF_AUTO(src_graph_name, params.Get<std::string>(rpc::GRAPH_NAME));
  // BOOST_LEAF_AUTO(copy_type, params.Get<std::string>(rpc::COPY_TYPE));

  BOOST_LEAF_AUTO(src_wrapper,
                  object_manager_.GetObject<IFragmentWrapper>(src_graph_name));
  std::string dst_graph_name = "graph_" + generateId();

  BOOST_LEAF_AUTO(dst_wrapper,
                  src_wrapper->ToDirected(comm_spec_, dst_graph_name));
  BOOST_LEAF_CHECK(object_manager_.PutObject(dst_wrapper));
  return dst_wrapper->graph_def();
#else
  RETURN_GS_ERROR(vineyard::ErrorCode::kUnimplementedMethod,
                  "GraphScope is built with NETWORKX=OFF, please recompile it "
                  "with NETWORKX=ON");
#endif  // NETWORKX
}

bl::result<rpc::graph::GraphDefPb> GrapeInstance::toUnDirected(
    const rpc::GSParams& params) {
#ifdef NETWORKX
  BOOST_LEAF_AUTO(src_graph_name, params.Get<std::string>(rpc::GRAPH_NAME));

  BOOST_LEAF_AUTO(src_wrapper,
                  object_manager_.GetObject<IFragmentWrapper>(src_graph_name));
  std::string dst_graph_name = "graph_" + generateId();

  BOOST_LEAF_AUTO(dst_wrapper,
                  src_wrapper->ToUnDirected(comm_spec_, dst_graph_name));
  BOOST_LEAF_CHECK(object_manager_.PutObject(dst_wrapper));
  return dst_wrapper->graph_def();
#else
  RETURN_GS_ERROR(vineyard::ErrorCode::kUnimplementedMethod,
                  "GraphScope is built with NETWORKX=OFF, please recompile it "
                  "with NETWORKX=ON");
#endif  // NETWORKX
}

#ifdef NETWORKX
bl::result<rpc::graph::GraphDefPb> GrapeInstance::induceSubGraph(
    const rpc::GSParams& params,
    const std::unordered_set<typename DynamicFragment::oid_t>& induced_vertices,
    const std::vector<std::pair<typename DynamicFragment::oid_t,
                                typename DynamicFragment::oid_t>>&
        induced_edges) {
  BOOST_LEAF_AUTO(src_graph_name, params.Get<std::string>(rpc::GRAPH_NAME));

  BOOST_LEAF_AUTO(src_wrapper,
                  object_manager_.GetObject<IFragmentWrapper>(src_graph_name));
  std::string sub_graph_name = "graph_" + generateId();

  VLOG(1) << "Inducing subgraph from " << src_graph_name
          << ", graph name: " << sub_graph_name;

  auto fragment =
      std::static_pointer_cast<DynamicFragment>(src_wrapper->fragment());

  auto sub_vm_ptr =
      std::make_shared<typename DynamicFragment::vertex_map_t>(comm_spec_);
  sub_vm_ptr->Init();
  typename DynamicFragment::partitioner_t partitioner;
  partitioner.Init(fragment->fnum());
  typename DynamicFragment::vid_t gid;
  for (auto& v : induced_vertices) {
    auto fid = partitioner.GetPartitionId(v);
    if (fid == fragment->fid() && fragment->HasNode(v)) {
      sub_vm_ptr->AddVertex(fid, v, gid);
    }
  }
  sub_vm_ptr->Construct();

  auto sub_graph_def = src_wrapper->graph_def();
  sub_graph_def.set_key(sub_graph_name);
  auto sub_frag = std::make_shared<DynamicFragment>(sub_vm_ptr);
  sub_frag->InduceSubgraph(fragment, induced_vertices, induced_edges);

  auto wrapper = std::make_shared<FragmentWrapper<DynamicFragment>>(
      sub_graph_name, sub_graph_def, sub_frag);

  BOOST_LEAF_CHECK(object_manager_.PutObject(wrapper));
  return wrapper->graph_def();
}
#endif  // NETWORKX

bl::result<void> GrapeInstance::clearGraph(const rpc::GSParams& params) {
#ifdef NETWORKX
  BOOST_LEAF_AUTO(graph_name, params.Get<std::string>(rpc::GRAPH_NAME));
  BOOST_LEAF_AUTO(wrapper,
                  object_manager_.GetObject<IFragmentWrapper>(graph_name));
  auto graph_type = wrapper->graph_def().graph_type();

  if (graph_type != rpc::graph::DYNAMIC_PROPERTY) {
    RETURN_GS_ERROR(
        vineyard::ErrorCode::kInvalidValueError,
        "GraphType must be DYNAMIC_PROPERTY, the origin graph type is: " +
            rpc::graph::GraphTypePb_Name(graph_type) +
            ", graph id: " + graph_name);
  }

  auto vm_ptr = std::shared_ptr<DynamicFragment::vertex_map_t>(
      new DynamicFragment::vertex_map_t(comm_spec_));
  vm_ptr->Init();
  auto fragment =
      std::static_pointer_cast<DynamicFragment>(wrapper->fragment());
  fragment->ClearGraph(vm_ptr);
#else
  RETURN_GS_ERROR(vineyard::ErrorCode::kUnimplementedMethod,
                  "GraphScope is built with NETWORKX=OFF, please recompile it "
                  "with NETWORKX=ON");
#endif  // NETWORKX
  return {};
}

bl::result<void> GrapeInstance::clearEdges(const rpc::GSParams& params) {
#ifdef NETWORKX
  BOOST_LEAF_AUTO(graph_name, params.Get<std::string>(rpc::GRAPH_NAME));
  BOOST_LEAF_AUTO(wrapper,
                  object_manager_.GetObject<IFragmentWrapper>(graph_name));
  auto graph_type = wrapper->graph_def().graph_type();

  if (graph_type != rpc::graph::DYNAMIC_PROPERTY) {
    RETURN_GS_ERROR(
        vineyard::ErrorCode::kInvalidValueError,
        "GraphType must be DYNAMIC_PROPERTY, the origin graph type is: " +
            rpc::graph::GraphTypePb_Name(graph_type) +
            ", graph id: " + graph_name);
  }

  auto fragment =
      std::static_pointer_cast<DynamicFragment>(wrapper->fragment());
  fragment->ClearEdges();
#else
  RETURN_GS_ERROR(vineyard::ErrorCode::kUnimplementedMethod,
                  "GraphScope is built with NETWORKX=OFF, please recompile it "
                  "with NETWORKX=ON");
#endif  // NETWORKX
  return {};
}

bl::result<rpc::graph::GraphDefPb> GrapeInstance::createGraphView(
    const rpc::GSParams& params) {
#ifdef NETWORKX
  std::string view_id = "graph_view_" + generateId();
  BOOST_LEAF_AUTO(graph_name, params.Get<std::string>(rpc::GRAPH_NAME));
  BOOST_LEAF_AUTO(view_type, params.Get<std::string>(rpc::VIEW_TYPE));

  VLOG(1) << "Creating graph view, dst graph name: " << view_id
          << ", view type: " << view_type;

  BOOST_LEAF_AUTO(wrapper,
                  object_manager_.GetObject<IFragmentWrapper>(graph_name));
  BOOST_LEAF_AUTO(view_wrapper,
                  wrapper->CreateGraphView(comm_spec_, view_id, view_type));
  BOOST_LEAF_CHECK(object_manager_.PutObject(view_wrapper));

  return view_wrapper->graph_def();
#else
  RETURN_GS_ERROR(vineyard::ErrorCode::kUnimplementedMethod,
                  "GraphScope is built with NETWORKX=OFF, please recompile it "
                  "with NETWORKX=ON");
#endif  // NETWORKX
}

bl::result<rpc::graph::GraphDefPb> GrapeInstance::addLabelsToGraph(
    const rpc::GSParams& params) {
  BOOST_LEAF_AUTO(graph_name, params.Get<std::string>(rpc::GRAPH_NAME));
  BOOST_LEAF_AUTO(
      src_wrapper,
      object_manager_.GetObject<ILabeledFragmentWrapper>(graph_name));
  if (src_wrapper->graph_def().graph_type() != rpc::graph::ARROW_PROPERTY) {
    RETURN_GS_ERROR(vineyard::ErrorCode::kInvalidOperationError,
                    "AddLabelsToGraph is only avaiable for ArrowFragment");
  }

  auto src_frag_id =
      std::static_pointer_cast<vineyard::Object>(src_wrapper->fragment())->id();
  BOOST_LEAF_AUTO(type_sig, params.Get<std::string>(rpc::TYPE_SIGNATURE));
  BOOST_LEAF_AUTO(graph_utils,
                  object_manager_.GetObject<PropertyGraphUtils>(type_sig));
  std::string dst_graph_name = "graph_" + generateId();
  BOOST_LEAF_AUTO(dst_wrapper, graph_utils->AddLabelsToGraph(
                                   src_frag_id, comm_spec_, *client_,
                                   dst_graph_name, params));
  BOOST_LEAF_CHECK(object_manager_.PutObject(dst_wrapper));

  return dst_wrapper->graph_def();
}

bl::result<std::shared_ptr<grape::InArchive>> GrapeInstance::graphToNumpy(
    const rpc::GSParams& params) {
  std::pair<std::string, std::string> range;

  BOOST_LEAF_AUTO(graph_name, params.Get<std::string>(rpc::GRAPH_NAME));
  BOOST_LEAF_AUTO(s_selector, params.Get<std::string>(rpc::SELECTOR));
  BOOST_LEAF_AUTO(
      wrapper, object_manager_.GetObject<ILabeledFragmentWrapper>(graph_name));

  if (params.HasKey(rpc::VERTEX_RANGE)) {
    BOOST_LEAF_AUTO(range_in_json, params.Get<std::string>(rpc::VERTEX_RANGE));
    range = parseRange(range_in_json);
  }
  BOOST_LEAF_AUTO(selector, LabeledSelector::parse(s_selector));

  return wrapper->ToNdArray(comm_spec_, selector, range);
}

bl::result<std::shared_ptr<grape::InArchive>> GrapeInstance::graphToDataframe(
    const rpc::GSParams& params) {
  BOOST_LEAF_AUTO(graph_name, params.Get<std::string>(rpc::GRAPH_NAME));

  BOOST_LEAF_AUTO(
      wrapper, object_manager_.GetObject<ILabeledFragmentWrapper>(graph_name));

  std::pair<std::string, std::string> range;

  if (params.HasKey(rpc::VERTEX_RANGE)) {
    BOOST_LEAF_AUTO(range_in_json, params.Get<std::string>(rpc::VERTEX_RANGE));
    range = parseRange(range_in_json);
  }

  BOOST_LEAF_AUTO(s_selectors, params.Get<std::string>(rpc::SELECTOR));
  BOOST_LEAF_AUTO(selectors, LabeledSelector::ParseSelectors(s_selectors));

  return wrapper->ToDataframe(comm_spec_, selectors, range);
}

bl::result<void> GrapeInstance::registerGraphType(const rpc::GSParams& params) {
  BOOST_LEAF_AUTO(graph_type,
                  params.Get<rpc::graph::GraphTypePb>(rpc::GRAPH_TYPE));
  BOOST_LEAF_AUTO(type_sig, params.Get<std::string>(rpc::TYPE_SIGNATURE));
  BOOST_LEAF_AUTO(lib_path, params.Get<std::string>(rpc::GRAPH_LIBRARY_PATH));

  VLOG(1) << "Registering Graph, graph type: "
          << rpc::graph::GraphTypePb_Name(graph_type)
          << ", Type sigature: " << type_sig << ", lib path: " << lib_path;

  if (object_manager_.HasObject(type_sig)) {
    VLOG(1) << "Graph already registered, signature is: " << type_sig;
    return {};
  }

  if (graph_type == rpc::graph::ARROW_PROPERTY) {
    auto utils = std::make_shared<PropertyGraphUtils>(type_sig, lib_path);
    BOOST_LEAF_CHECK(utils->Init());
    return object_manager_.PutObject(utils);
  } else if (graph_type == rpc::graph::ARROW_PROJECTED ||
             graph_type == rpc::graph::DYNAMIC_PROJECTED) {
    auto projector = std::make_shared<Projector>(type_sig, lib_path);
    BOOST_LEAF_CHECK(projector->Init());
    return object_manager_.PutObject(projector);
  } else {
    RETURN_GS_ERROR(
        vineyard::ErrorCode::kInvalidValueError,
        "Unsupported graph type: " + rpc::graph::GraphTypePb_Name(graph_type));
  }
}

bl::result<std::shared_ptr<DispatchResult>> GrapeInstance::OnReceive(
    const CommandDetail& cmd) {
  auto r = std::make_shared<DispatchResult>(comm_spec_.worker_id());
  rpc::GSParams params(cmd.params);

  switch (cmd.type) {
  case rpc::CREATE_GRAPH: {
    BOOST_LEAF_AUTO(graph_def, loadGraph(params));
    r->set_graph_def(graph_def);
    break;
  }
  case rpc::CREATE_APP: {
    // do nothing
    break;
  }
  case rpc::BIND_APP: {
    BOOST_LEAF_AUTO(app_name, loadApp(params));
    r->set_data(app_name);
    break;
  }
  case rpc::RUN_APP: {
    BOOST_LEAF_AUTO(context_key, query(params, cmd.query_args));
    r->set_data(context_key);
    break;
  }
  case rpc::UNLOAD_APP: {
    BOOST_LEAF_CHECK(unloadApp(params));
    break;
  }
  case rpc::UNLOAD_GRAPH: {
    BOOST_LEAF_CHECK(unloadGraph(params));
    break;
  }
  case rpc::UNLOAD_CONTEXT: {
    BOOST_LEAF_CHECK(unloadContext(params));
    break;
  }
  case rpc::REPORT_GRAPH: {
    BOOST_LEAF_AUTO(report_in_json, reportGraph(params));
    r->set_data(report_in_json,
                DispatchResult::AggregatePolicy::kPickFirstNonEmpty);
    break;
  }
  case rpc::PROJECT_GRAPH: {
    BOOST_LEAF_AUTO(graph_def, projectGraph(params));
    r->set_graph_def(graph_def);
    break;
  }
  case rpc::PROJECT_TO_SIMPLE: {
    BOOST_LEAF_AUTO(graph_def, projectToSimple(params));
    r->set_graph_def(graph_def);
    break;
  }
  case rpc::MODIFY_VERTICES: {
#ifdef NETWORKX
    std::vector<std::string> vertices_to_modify;
    int size = cmd.params.at(rpc::NODES).list().s_size();
    vertices_to_modify.reserve(size);
    for (int i = 0; i < size; ++i) {
      vertices_to_modify.push_back(cmd.params.at(rpc::NODES).list().s(i));
    }
    BOOST_LEAF_CHECK(modifyVertices(params, vertices_to_modify));
#else
    RETURN_GS_ERROR(vineyard::ErrorCode::kInvalidOperationError,
                    "GraphScope is built with NETWORKX=OFF, please recompile "
                    "it with NETWORKX=ON");
#endif
    break;
  }
  case rpc::MODIFY_EDGES: {
#ifdef NETWORKX
    std::vector<std::string> edges_to_modify;
    int size = cmd.params.at(rpc::EDGES).list().s_size();
    edges_to_modify.reserve(size);
    for (int i = 0; i < size; ++i) {
      edges_to_modify.push_back(cmd.params.at(rpc::EDGES).list().s(i));
    }
    BOOST_LEAF_CHECK(modifyEdges(params, edges_to_modify));
#else
    RETURN_GS_ERROR(vineyard::ErrorCode::kInvalidOperationError,
                    "GraphScope is built with NETWORKX=OFF, please recompile "
                    "it with NETWORKX=ON");
#endif
    break;
  }
  case rpc::TRANSFORM_GRAPH: {
#ifdef NETWORKX
    BOOST_LEAF_AUTO(graph_def, convertGraph(params));
    r->set_graph_def(graph_def);
#else
    RETURN_GS_ERROR(vineyard::ErrorCode::kInvalidOperationError,
                    "GraphScope is built with NETWORKX=OFF, please recompile "
                    "it with NETWORKX=ON");
#endif
    break;
  }
  case rpc::COPY_GRAPH: {
    BOOST_LEAF_AUTO(graph_def, copyGraph(params));
    r->set_graph_def(graph_def);
    break;
  }
  case rpc::TO_DIRECTED: {
#ifdef NETWORKX
    BOOST_LEAF_AUTO(graph_def, toDirected(params));
    r->set_graph_def(graph_def);
#else
    RETURN_GS_ERROR(vineyard::ErrorCode::kInvalidOperationError,
                    "GraphScope is built with NETWORKX=OFF, please recompile "
                    "it with NETWORKX=ON");
#endif
    break;
  }
  case rpc::TO_UNDIRECTED: {
#ifdef NETWORKX
    BOOST_LEAF_AUTO(graph_def, toUnDirected(params));
    r->set_graph_def(graph_def);
#else
    RETURN_GS_ERROR(vineyard::ErrorCode::kInvalidOperationError,
                    "GraphScope is built with NETWORKX=OFF, please recompile "
                    "it with NETWORKX=ON");
#endif
    break;
  }
  case rpc::INDUCE_SUBGRAPH: {
#ifdef NETWORKX
    std::unordered_set<DynamicFragment::oid_t> induced_vertices;
    std::vector<std::pair<DynamicFragment::oid_t, DynamicFragment::oid_t>>
        induced_edges;
    auto line_parser_ptr = std::make_unique<DynamicLineParser>();
    if (params.HasKey(rpc::NODES)) {
      // induce subgraph from nodes.
      int size = cmd.params.at(rpc::NODES).list().s_size();
      induced_vertices.reserve(size);
      DynamicFragment::oid_t oid;
      DynamicFragment::vdata_t vdata;
      for (int i = 0; i < size; ++i) {
        line_parser_ptr->LineParserForVFile(
            cmd.params.at(rpc::NODES).list().s(i), oid, vdata);
        induced_vertices.insert(oid);
      }
    } else if (params.HasKey(rpc::EDGES)) {
      // induce subgraph from edges.
      int size = cmd.params.at(rpc::EDGES).list().s_size();
      induced_edges.reserve(size);
      DynamicFragment::oid_t u_oid, v_oid;
      DynamicFragment::edata_t edata;
      for (int i = 0; i < size; ++i) {
        line_parser_ptr->LineParserForEFile(
            cmd.params.at(rpc::EDGES).list().s(i), u_oid, v_oid, edata);
        induced_vertices.insert(u_oid);
        induced_vertices.insert(v_oid);
        induced_edges.emplace_back(u_oid, v_oid);
      }
    }
    BOOST_LEAF_AUTO(graph_def,
                    induceSubGraph(params, induced_vertices, induced_edges));
    r->set_graph_def(graph_def);
#else
    RETURN_GS_ERROR(vineyard::ErrorCode::kInvalidOperationError,
                    "GraphScope is built with NETWORKX=OFF, please recompile "
                    "it with NETWORKX=ON");
#endif
    break;
  }
  case rpc::CLEAR_GRAPH: {
#ifdef NETWORKX
    BOOST_LEAF_CHECK(clearGraph(params));
#else
    RETURN_GS_ERROR(vineyard::ErrorCode::kInvalidOperationError,
                    "GraphScope is built with NETWORKX=OFF, please recompile "
                    "it with NETWORKX=ON");
#endif
    break;
  }
  case rpc::CLEAR_EDGES: {
#ifdef NETWORKX
    BOOST_LEAF_CHECK(clearEdges(params));
#else
    RETURN_GS_ERROR(vineyard::ErrorCode::kInvalidOperationError,
                    "GraphScope is built with NETWORKX=OFF, please recompile "
                    "it with NETWORKX=ON");
#endif
    break;
  }
  case rpc::VIEW_GRAPH: {
#ifdef NETWORKX
    BOOST_LEAF_AUTO(graph_def, createGraphView(params));
    r->set_graph_def(graph_def);
#else
    RETURN_GS_ERROR(vineyard::ErrorCode::kInvalidOperationError,
                    "GraphScope is built with NETWORKX=OFF, please recompile "
                    "it with NETWORKX=ON");
#endif
    break;
  }
  case rpc::ADD_LABELS: {
    BOOST_LEAF_AUTO(graph_def, addLabelsToGraph(params));
    r->set_graph_def(graph_def);
    break;
  }
  case rpc::CONTEXT_TO_NUMPY: {
    BOOST_LEAF_AUTO(arc, contextToNumpy(params));
    r->set_data(*arc, DispatchResult::AggregatePolicy::kPickFirst);
    break;
  }
  case rpc::CONTEXT_TO_DATAFRAME: {
    BOOST_LEAF_AUTO(arc, contextToDataframe(params));
    r->set_data(*arc, DispatchResult::AggregatePolicy::kPickFirst);
    break;
  }
  case rpc::TO_VINEYARD_TENSOR: {
    BOOST_LEAF_AUTO(vy_obj_id_in_json, contextToVineyardTensor(params));
    r->set_data(vy_obj_id_in_json);
    break;
  }
  case rpc::TO_VINEYARD_DATAFRAME: {
    BOOST_LEAF_AUTO(vy_obj_id_in_json, contextToVineyardDataFrame(params));
    r->set_data(vy_obj_id_in_json);
    break;
  }
  case rpc::GET_CONTEXT_DATA: {
    BOOST_LEAF_AUTO(context_json, getContextData(params));
    r->set_data(context_json,
                DispatchResult::AggregatePolicy::kPickFirstNonEmpty);
    break;
  }
  case rpc::ADD_COLUMN: {
    BOOST_LEAF_AUTO(graph_def, addColumn(params));
    r->set_graph_def(graph_def);
    break;
  }
  case rpc::GRAPH_TO_NUMPY: {
    BOOST_LEAF_AUTO(arc, graphToNumpy(params));
    r->set_data(*arc, DispatchResult::AggregatePolicy::kPickFirst);
    break;
  }
  case rpc::GRAPH_TO_DATAFRAME: {
    BOOST_LEAF_AUTO(arc, graphToDataframe(params));
    r->set_data(*arc, DispatchResult::AggregatePolicy::kPickFirst);
    break;
  }
  case rpc::REGISTER_GRAPH_TYPE: {
    BOOST_LEAF_CHECK(registerGraphType(params));
    break;
  }
  case rpc::GET_ENGINE_CONFIG: {
    EngineConfig conf;
#ifdef NETWORKX
    conf.networkx = "ON";
#else
    conf.networkx = "OFF";
#endif
    conf.vineyard_socket = client_->IPCSocket();
    conf.vineyard_rpc_endpoint = client_->RPCEndpoint();
    r->set_data(conf.ToJsonString(),
                DispatchResult::AggregatePolicy::kPickFirst);
    break;
  }
  default:
    RETURN_GS_ERROR(vineyard::ErrorCode::kInvalidValueError,
                    "Unsupported command type: " + std::to_string(cmd.type));
  }
  return r;
}

}  // namespace gs<|MERGE_RESOLUTION|>--- conflicted
+++ resolved
@@ -381,7 +381,6 @@
     BOOST_LEAF_AUTO(selector, LabeledSelector::parse(s_selector));
     return wrapper->ToNdArray(comm_spec_, selector, range);
   }
-<<<<<<< HEAD
 #ifdef ENABLE_JAVA_SDK
   else if (ctx_type.find(CONTEXT_TYPE_JAVA_PIE_PROPERTY_DEFAULT) !=
            std::string::npos) {
@@ -414,9 +413,6 @@
   }
 #endif
   RETURN_GS_ERROR(vineyard::ErrorCode::kIllegalStateError,
-=======
-  RETURN_GS_ERROR(vineyard::ErrorCode::kInvalidValueError,
->>>>>>> 2956abc1
                   "Unsupported context type: " + std::string(ctx_type));
 }
 
@@ -482,7 +478,6 @@
     BOOST_LEAF_AUTO(selectors, LabeledSelector::ParseSelectors(s_selectors));
     return wrapper->ToDataframe(comm_spec_, selectors, range);
   }
-<<<<<<< HEAD
 #ifdef ENABLE_JAVA_SDK
   else if (ctx_type.find(CONTEXT_TYPE_JAVA_PIE_PROPERTY_DEFAULT) !=
            std::string::npos) {
@@ -516,9 +511,6 @@
   }
 #endif
   RETURN_GS_ERROR(vineyard::ErrorCode::kIllegalStateError,
-=======
-  RETURN_GS_ERROR(vineyard::ErrorCode::kInvalidValueError,
->>>>>>> 2956abc1
                   "Unsupported context type: " + std::string(ctx_type));
 }
 
@@ -576,7 +568,6 @@
     BOOST_LEAF_AUTO(selector, LabeledSelector::parse(s_selector));
     BOOST_LEAF_ASSIGN(
         id, wrapper->ToVineyardTensor(comm_spec_, *client_, selector, range));
-<<<<<<< HEAD
   }
 #ifdef ENABLE_JAVA_SDK
   else if (ctx_type.find(CONTEXT_TYPE_JAVA_PIE_PROPERTY_DEFAULT) !=
@@ -617,20 +608,15 @@
     //                 "GS is compiled with option ENABLE_JAVA_SDK off");
   }
 #endif
-  else {
-    CHECK(false);
-=======
-  } else {
-    RETURN_GS_ERROR(vineyard::ErrorCode::kInvalidValueError,
-                    "Unsupported context type: " + std::string(ctx_type));
->>>>>>> 2956abc1
-  }
-
-  auto s_id = vineyard::ObjectIDToString(id);
-
-  client_->PutName(id, s_id);
-
-  return toJson({{"object_id", s_id}});
+  RETURN_GS_ERROR(vineyard::ErrorCode::kInvalidValueError,
+                  "Unsupported context type: " + std::string(ctx_type));
+}
+
+auto s_id = vineyard::ObjectIDToString(id);
+
+client_->PutName(id, s_id);
+
+return toJson({{"object_id", s_id}});
 }
 
 bl::result<std::string> GrapeInstance::contextToVineyardDataFrame(
@@ -688,7 +674,6 @@
     BOOST_LEAF_AUTO(selectors, LabeledSelector::ParseSelectors(s_selectors));
     BOOST_LEAF_ASSIGN(id, vd_ctx_wrapper->ToVineyardDataframe(
                               comm_spec_, *client_, selectors, range));
-<<<<<<< HEAD
   }
 #ifdef ENABLE_JAVA_SDK
   else if (ctx_type.find(CONTEXT_TYPE_JAVA_PIE_PROPERTY_DEFAULT) !=
@@ -727,12 +712,8 @@
   }
 #endif
   else {
-    CHECK(false);
-=======
-  } else {
     RETURN_GS_ERROR(vineyard::ErrorCode::kInvalidValueError,
                     "Unsupported context type: " + std::string(ctx_type));
->>>>>>> 2956abc1
   }
 
   auto s_id = vineyard::ObjectIDToString(id);

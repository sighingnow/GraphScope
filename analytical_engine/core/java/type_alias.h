/** Copyright 2020 Alibaba Group Holding Limited.
 *
 * Licensed under the Apache License, Version 2.0 (the "License");
 * you may not use this file except in compliance with the License.
 * You may obtain a copy of the License at
 *
 * 	http://www.apache.org/licenses/LICENSE-2.0
 *
 * Unless required by applicable law or agreed to in writing, software
 * distributed under the License is distributed on an "AS IS" BASIS,
 * WITHOUT WARRANTIES OR CONDITIONS OF ANY KIND, either express or implied.
 * See the License for the specific language governing permissions and
 * limitations under the License.
 */

#ifndef ANALYTICAL_ENGINE_CORE_JAVA_TYPE_ALIAS_H_
#define ANALYTICAL_ENGINE_CORE_JAVA_TYPE_ALIAS_H_

#ifdef ENABLE_JAVA_SDK

#include "grape/graph/immutable_csr.h"
#include "grape/utils/vertex_array.h"
#include "vineyard/graph/fragment/arrow_fragment.h"
#include "vineyard/graph/fragment/property_graph_types.h"
#include "vineyard/graph/fragment/property_graph_utils.h"

#include "core/context/column.h"
#include "core/fragment/arrow_projected_fragment.h"
#include "core/loader/arrow_fragment_loader.h"

// Type alias for ease of use of some template types in Java.
namespace gs {

using ArrowFragmentLoaderDefault =
    ArrowFragmentLoader<vineyard::property_graph_types::OID_TYPE,
                        vineyard::property_graph_types::VID_TYPE>;

namespace arrow_projected_fragment_impl {

template <typename VID_T, typename EDATA_T>
using NbrDefault =
    Nbr<VID_T, vineyard::property_graph_types::EID_TYPE, EDATA_T>;

template <typename VID_T, typename EDATA_T>
using AdjListDefault =
    AdjList<VID_T, vineyard::property_graph_types::EID_TYPE, EDATA_T>;
}  // namespace arrow_projected_fragment_impl

// vineyard property graph utils
template <typename VID_T>
using NbrUnitDefault = vineyard::property_graph_utils::NbrUnit<
    VID_T, vineyard::property_graph_types::EID_TYPE>;

template <typename VID_T>
using NbrDefault = vineyard::property_graph_utils::Nbr<
    VID_T, vineyard::property_graph_types::VID_TYPE>;

template <typename VID_T>
using RawAdjListDefault = vineyard::property_graph_utils::RawAdjList<
    VID_T, vineyard::property_graph_types::EID_TYPE>;

template <typename VID_T>
using AdjListDefault = vineyard::property_graph_utils::AdjList<
    VID_T, vineyard::property_graph_types::EID_TYPE>;

template <typename DATA_T>
using EdgeDataColumnDefault = vineyard::property_graph_utils::EdgeDataColumn<
    DATA_T, NbrUnitDefault<vineyard::property_graph_types::VID_TYPE>>;

template <typename DATA_T>
using VertexDataColumnDefault =
    vineyard::property_graph_utils::VertexDataColumn<
        DATA_T, vineyard::property_graph_types::VID_TYPE>;

template <typename OID_T>
using ArrowFragmentDefault = vineyard::ArrowFragment<OID_T, uint64_t>;

template <typename DATA_T>
using VertexArrayDefault =
    grape::VertexArray<grape::VertexRange<uint64_t>, DATA_T>;

template <typename VID_T, typename DATA_T>
using JavaVertexArray = grape::VertexArray<grape::VertexRange<VID_T>, DATA_T>;

template <typename FRAG_T>
using DoubleColumn = Column<FRAG_T, double>;

template <typename FRAG_T>
using LongColumn = Column<FRAG_T, uint64_t>;

template <typename FRAG_T>
using IntColumn = Column<FRAG_T, uint32_t>;

template <typename VID_T, typename ED_T>
using DefaultImmutableCSR = grape::ImmutableCSR<VID_T, grape::Nbr<VID_T, ED_T>>;

template <typename T>
using ArrowArrayBuilder = typename vineyard::ConvertToArrowType<T>::BuilderType;

template <typename T>
using ArrowArray = typename vineyard::ConvertToArrowType<T>::ArrayType;

template <typename T>
struct TypeName {
  static std::string Get() { return "NULL"; }
};

// a specialization for each type of those you want to support
// and don't like the string returned by typeid
template <>
struct TypeName<int32_t> {
  static std::string Get() { return "int32_t"; }
};
template <>
struct TypeName<int64_t> {
  static std::string Get() { return "int64_t"; }
};
template <>
struct TypeName<double> {
  static std::string Get() { return "double"; }
};
template <>
struct TypeName<uint32_t> {
  static std::string Get() { return "uint32_t"; }
};
template <>
struct TypeName<uint64_t> {
  static std::string Get() { return "uint64_t"; }
};

namespace graphx {
template <typename T>
class ImmutableTypedArray {
 public:
  using value_type = T;
  ImmutableTypedArray() : buffer_(NULL), length(0) {}
  explicit ImmutableTypedArray(std::shared_ptr<arrow::Array> array) {
    if (array == nullptr) {
      buffer_ = NULL;
      length = 0;
    } else {
      auto const_buffer_ =
          std::dynamic_pointer_cast<
              typename vineyard::ConvertToArrowType<T>::ArrayType>(array)
              ->raw_values();
      buffer_ = const_cast<T*>(const_buffer_);
      length = array->length();
    }
  }

  void Init(std::shared_ptr<arrow::Array> array) {
    if (array == nullptr) {
      buffer_ = NULL;
      length = 0;
    } else {
      auto const_buffer_ =
          std::dynamic_pointer_cast<
              typename vineyard::ConvertToArrowType<T>::ArrayType>(array)
              ->raw_values();
      buffer_ = const_cast<T*>(const_buffer_);
      length = array->length();
    }
  }

  value_type& operator[](size_t loc) const { return buffer_[loc]; }

  value_type Get(size_t loc) const { return buffer_[loc]; }

<<<<<<< HEAD
  void Set(size_t loc, value_type newValue) {
     LOG(INFO) << "set " << loc << " with val:" << newValue;
 buffer_[loc] = newValue; }
=======
  // void Set(size_t loc, value_type newValue) { buffer_[loc] = newValue; }
>>>>>>> 2ee4c065
  size_t GetLength() const { return length; }

 private:
  T* buffer_;
  size_t length;
};
}  // namespace graphx
}  // namespace gs

#endif
#endif  // ANALYTICAL_ENGINE_CORE_JAVA_TYPE_ALIAS_H_<|MERGE_RESOLUTION|>--- conflicted
+++ resolved
@@ -166,13 +166,7 @@
 
   value_type Get(size_t loc) const { return buffer_[loc]; }
 
-<<<<<<< HEAD
-  void Set(size_t loc, value_type newValue) {
-     LOG(INFO) << "set " << loc << " with val:" << newValue;
- buffer_[loc] = newValue; }
-=======
   // void Set(size_t loc, value_type newValue) { buffer_[loc] = newValue; }
->>>>>>> 2ee4c065
   size_t GetLength() const { return length; }
 
  private:

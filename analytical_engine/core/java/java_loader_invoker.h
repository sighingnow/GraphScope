
/** Copyright 2020 Alibaba Group Holding Limited.
 *
 * Licensed under the Apache License, Version 2.0 (the "License");
 * you may not use this file except in compliance with the License.
 * You may obtain a copy of the License at
 *
 * 	http://www.apache.org/licenses/LICENSE-2.0
 *
 * Unless required by applicable law or agreed to in writing, software
 * distributed under the License is distributed on an "AS IS" BASIS,
 * WITHOUT WARRANTIES OR CONDITIONS OF ANY KIND, either express or implied.
 * See the License for the specific language governing permissions and
 * limitations under the License.
 */

#ifndef ANALYTICAL_ENGINE_CORE_JAVA_JAVA_LOADER_INVOKER_H_
#define ANALYTICAL_ENGINE_CORE_JAVA_JAVA_LOADER_INVOKER_H_

#ifdef ENABLE_JAVA_SDK

#include <fcntl.h>
#include <sys/mman.h>
#include <sys/stat.h>
#include <sys/types.h>
#include <unistd.h>
#include <cstring>
#include <memory>
#include <string>
#include <vector>

#include "arrow/array.h"
#include "arrow/array/builder_binary.h"
#include "arrow/builder.h"

#include "grape/grape.h"
#include "grape/util.h"

#include "core/java/javasdk.h"
#include "vineyard/basic/ds/arrow_utils.h"
//#include "core/java/utils.h"

namespace gs {

static constexpr const char* OFFSET_VECTOR_VECTOR =
    "std::vector<std::vector<int>>";
static constexpr const char* DATA_VECTOR_VECTOR =
    "std::vector<std::vector<char>>";
// consistent with vineyard::TypeToInt
// 2=int32_t
// 4=int64_t
// 6=float
// 7=double
// 9=std::string(udf)

template <typename T,
          typename std::enable_if<std::is_same<T, grape::EmptyType>::value,
                                  T>::type* = nullptr>
void BuildArray(std::shared_ptr<arrow::Array>& array,
                const std::vector<std::vector<char>>& data_arr,
                const std::vector<std::vector<int>>& offset_arr) {
  VLOG(10) << "Building pod array with null builder";
  arrow::NullBuilder array_builder;
  int64_t total_length = 0;
  for (size_t i = 0; i < offset_arr.size(); ++i) {
    total_length += offset_arr[i].size();
  }
  array_builder.AppendNulls(total_length);

  array_builder.Finish(&array);
}
template <typename T,
          typename std::enable_if<(!std::is_same<T, std::string>::value &&
                                   !std::is_same<T, grape::EmptyType>::value),
                                  T>::type* = nullptr>
void BuildArray(std::shared_ptr<arrow::Array>& array,
                const std::vector<std::vector<char>>& data_arr,
                const std::vector<std::vector<int>>& offset_arr) {
  VLOG(10) << "Building pod array with pod builder";
  using elementType = T;
  using builderType = typename vineyard::ConvertToArrowType<T>::BuilderType;
  builderType array_builder;
  int64_t total_length = 0;
  for (size_t i = 0; i < offset_arr.size(); ++i) {
    total_length += offset_arr[i].size();
  }
  array_builder.Reserve(total_length);  // the number of elements

  for (size_t i = 0; i < data_arr.size(); ++i) {
    auto ptr = reinterpret_cast<const elementType*>(data_arr[i].data());
    auto cur_offset = offset_arr[i];

    for (size_t j = 0; j < cur_offset.size(); ++j) {
      array_builder.UnsafeAppend(*ptr);
      CHECK(sizeof(*ptr) == cur_offset[j]);
      ptr += 1;  // We have convert to T*, so plus 1 is ok.
    }
  }
  array_builder.Finish(&array);
}

template <typename T,
          typename std::enable_if<std::is_same<T, std::string>::value,
                                  T>::type* = nullptr>
void BuildArray(std::shared_ptr<arrow::Array>& array,
                const std::vector<std::vector<char>>& data_arr,
                const std::vector<std::vector<int>>& offset_arr) {
  VLOG(10) << "Building utf array with string builder";
  arrow::LargeStringBuilder array_builder;
  int64_t total_length = 0, total_bytes = 0;
  for (size_t i = 0; i < data_arr.size(); ++i) {
    total_bytes += data_arr[i].size();
    total_length += offset_arr[i].size();
  }
  array_builder.Reserve(total_length);  // the number of elements
  array_builder.ReserveData(total_bytes);

  for (size_t i = 0; i < data_arr.size(); ++i) {
    const char* ptr = data_arr[i].data();
    auto cur_offset = offset_arr[i];

    for (size_t j = 0; j < cur_offset.size(); ++j) {
      // for appending data to arrow_binary_builder, we use raw pointer to
      // avoid copy.
      array_builder.UnsafeAppend(ptr, cur_offset[j]);
      ptr += cur_offset[j];
    }
  }
  array_builder.Finish(&array);
}

static constexpr const char* JAVA_LOADER_CLASS =
    "com/alibaba/graphscope/loader/impl/FileLoader";
static constexpr const char* JAVA_LOADER_CREATE_METHOD = "create";
static constexpr const char* JAVA_LOADER_CREATE_SIG =
    "(Ljava/net/URLClassLoader;)Lcom/alibaba/graphscope/loader/impl/"
    "FileLoader;";
static constexpr const char* JAVA_LOADER_LOAD_VE_METHOD =
    "loadVerticesAndEdges";
static constexpr const char* JAVA_LOADER_LOAD_VE_SIG =
    "(Ljava/lang/String;Ljava/lang/String;)I";
static constexpr const char* JAVA_LOADER_LOAD_E_METHOD = "loadEdges";
static constexpr const char* JAVA_LOADER_LOAD_E_SIG =
    "(Ljava/lang/String;Ljava/lang/String;)V";
static constexpr const char* JAVA_LOADER_INIT_METHOD = "init";
static constexpr const char* JAVA_LOADER_INIT_SIG =
    "(IIILcom/alibaba/graphscope/stdcxx/FFIByteVecVector;"
    "Lcom/alibaba/graphscope/stdcxx/FFIByteVecVector;"
    "Lcom/alibaba/graphscope/stdcxx/FFIByteVecVector;"
    "Lcom/alibaba/graphscope/stdcxx/FFIByteVecVector;"
    "Lcom/alibaba/graphscope/stdcxx/FFIByteVecVector;"
    "Lcom/alibaba/graphscope/stdcxx/FFIIntVecVector;"
    "Lcom/alibaba/graphscope/stdcxx/FFIIntVecVector;"
    "Lcom/alibaba/graphscope/stdcxx/FFIIntVecVector;"
    "Lcom/alibaba/graphscope/stdcxx/FFIIntVecVector;"
    "Lcom/alibaba/graphscope/stdcxx/FFIIntVecVector;)V";
static constexpr int GIRAPH_TYPE_CODE_LENGTH = 4;
class JavaLoaderInvoker {
 public:
  JavaLoaderInvoker() {
    load_thread_num = 1;
    if (getenv("LOADING_THREAD_NUM")) {
      load_thread_num = atoi(getenv("LOADING_THREAD_NUM"));
    }
    VLOG(1) << "loading thread num: " << load_thread_num;
    oids.resize(load_thread_num);
    vdatas.resize(load_thread_num);
    esrcs.resize(load_thread_num);
    edsts.resize(load_thread_num);
    edatas.resize(load_thread_num);

    oid_offsets.resize(load_thread_num);
    vdata_offsets.resize(load_thread_num);
    esrc_offsets.resize(load_thread_num);
    edst_offsets.resize(load_thread_num);
    edata_offsets.resize(load_thread_num);
    // Construct the FFIPointer

    if (!getenv("USER_JAR_PATH") || !getenv("GRAPE_JVM_OPTS")) {
      LOG(ERROR) << "expect env USER_JAR_PATH and GRAPE_JVM_OPTS set";
    }

    createFFIPointers();

    oid_type = vdata_type = edata_type = -1;
  }

  ~JavaLoaderInvoker() { VLOG(1) << "Destructing java loader invoker"; }

  void SetWorkerInfo(int worker_id, int worker_num) {
    VLOG(2) << "JavaLoaderInvoekr set worker Id, num " << worker_id << ", "
            << worker_num;
    worker_id_ = worker_id;
    worker_num_ = worker_num;
  }
  // load the class and call init method
  // mode = {graphx, giraph}
  void InitJavaLoader(const std::string& mode) {
    if (mode == "giraph") {
      initForGiraph();
    } else if (mode == "graphx") {
      initForGraphx();
    } else {
      LOG(ERROR) << "Expect graphx or giraph";
    }
  }
  // getters use by java
  std::vector<std::vector<char>>& GetOids() { return oids; }
  std::vector<std::vector<char>>& GetVdatas() { return vdatas; }
  std::vector<std::vector<char>>& GetEdgeSrcs() { return esrcs; }
  std::vector<std::vector<char>>& GetEdgeDsts() { return edsts; }
  std::vector<std::vector<char>>& GetEdgeDatas() { return edatas; }

  std::vector<std::vector<int>>& GetOidOffsets() { return oid_offsets; }
  std::vector<std::vector<int>>& GetVdataOffsets() { return vdata_offsets; }
  std::vector<std::vector<int>>& GetEdgeSrcOffsets() { return esrc_offsets; }
  std::vector<std::vector<int>>& GetEdgeDstOffsets() { return edst_offsets; }
  std::vector<std::vector<int>>& GetEdgeDataOffsets() { return edata_offsets; }
  int WorkerId() const { return worker_id_; }
  int WorkerNum() const { return worker_num_; }
  int LoadingThreadNum() const { return load_thread_num; }
  void SetTypeInfoInt(int info_int) { parseGiraphTypeInt(info_int); }

  void load_vertices_and_edges(const std::string& vertex_location,
                               const std::string vformatter) {
    VLOG(2) << "vertex file: " << vertex_location
            << ", formatter: " << vformatter;
    if (vformatter.find("giraph:") == std::string::npos) {
      LOG(ERROR) << "Expect a giraph formatter: giraph:your.class.name";
      return;
    }
    std::string vertex_location_prune = vertex_location;
    if (vertex_location.find("#") != std::string::npos) {
      vertex_location_prune =
          vertex_location.substr(0, vertex_location.find("#"));
    }
    std::string vformatter_class = vformatter.substr(7, std::string::npos);
    int giraph_type_int = callJavaLoaderVertices(vertex_location_prune.c_str(),
                                                 vformatter_class.c_str());
    CHECK_GE(giraph_type_int, 0);

    // fetch giraph graph types infos, so we can optimizing graph store by use
    // primitive types for LongWritable.
    parseGiraphTypeInt(giraph_type_int);
  }

  // Work for graphx graph loading, the input is the prefix for memory mapped
  // file.
  void load_vertices(const std::string& location_prefix) {
    int partition_id = 0;
    // FIXME
    while (partition_id < 10) {
      std::string file_path = location_prefix + std::to_string(partition_id);
      VLOG(1) << "try for parition " << partition_id << ": " << file_path;
      size_t file_size = get_file_size(file_path.c_str());
      if (file_size > 0) {
        VLOG(1) << "opening file " << file_path << ", size " << file_size;
        int fd = open(file_path.c_str(), O_RDONLY, 0);
        if (fd == -1) {
          LOG(ERROR) << "Error open file for read " << file_path;
<<<<<<< HEAD
          return;
=======
          continue;
>>>>>>> e5cfd086
        }

        void* mmapped_data =
            mmap(NULL, file_size, PROT_READ, MAP_PRIVATE | MAP_POPULATE, fd, 0);
        if (mmapped_data == MAP_FAILED) {
          close(fd);
          VLOG(1) << "Error mmapping the file " << file_path;
          return;
        }

        char* ret = new char[file_size];
        memcpy(ret, mmapped_data, file_size);

        // Cleanup
        int rc = munmap(mmapped_data, file_size);
        if (rc != 0) {
          close(fd);
          LOG(ERROR) << "Error un-mmapping the file";
          return;
        }
      } else {
        VLOG(1) << "file: " << file_path << "size " << file_size;
      }
      partition_id += 1;
    }
    VLOG(1) << "finish loading vertices";
  }

  // load vertices must be called before load edge, since we assume giraph type
  // int has been calculated.
  void load_edges(const std::string& edge_location,
                  const std::string eformatter) {
    VLOG(2) << "edge file: " << edge_location << " eformatter: " << eformatter;
    if (eformatter.find("giraph:") == std::string::npos) {
      LOG(ERROR) << "Expect a giraph formatter: giraph:your.class.name";
      return;
    }
    std::string edge_location_prune = edge_location;
    if (edge_location.find("#") != std::string::npos) {
      edge_location_prune = edge_location.substr(0, edge_location.find("#"));
    }
    std::string eformatter_class = eformatter.substr(7, std::string::npos);

    callJavaLoaderEdges(edge_location_prune.c_str(), eformatter_class.c_str());
  }

  void load_edges(const std::string& location_prefix) {}

  std::shared_ptr<arrow::Table> get_edge_table() {
    CHECK(oid_type > 0 && edata_type > 0);
    // copy the data in std::vector<char> to arrowBinary builder.
    int64_t esrc_total_length = 0, edst_total_length = 0,
            edata_total_length = 0;
    int64_t esrc_total_bytes = 0, edst_total_bytes = 0, edata_total_bytes = 0;
    for (int i = 0; i < load_thread_num; ++i) {
      esrc_total_length += esrc_offsets[i].size();
      edst_total_length += edst_offsets[i].size();
      edata_total_length += edata_offsets[i].size();

      esrc_total_bytes += esrcs[i].size();
      edst_total_bytes += edsts[i].size();
      edata_total_bytes += edatas[i].size();
    }
    CHECK((esrc_total_length == edst_total_length) &&
          (edst_total_length == edata_total_length));
    VLOG(10) << "worker " << worker_id_ << " Building edge table "
             << " esrc len: [" << esrc_total_length << "] esrc total bytes: ["
             << esrc_total_bytes << "] edst len: [" << edst_total_length
             << "] esrc total bytes: [" << edst_total_bytes << "] edata len: ["
             << edata_total_length << "] edata total bytes: ["
             << edata_total_bytes << "]";

    double edgeTableBuildingTime = -grape::GetCurrentTime();

    std::shared_ptr<arrow::Array> esrc_array, edst_array, edata_array;

    buildArray(oid_type, esrc_array, esrcs, esrc_offsets);
    buildArray(oid_type, edst_array, edsts, edst_offsets);
    buildArray(edata_type, edata_array, edatas, edata_offsets);

    VLOG(10) << "Finish edge array building esrc: " << esrc_array->ToString()
             << " edst: " << edst_array->ToString()
             << " edata: " << edata_array->ToString();

    std::shared_ptr<arrow::Schema> schema =
        arrow::schema({arrow::field("src", getArrowDataType(oid_type)),
                       arrow::field("dst", getArrowDataType(oid_type)),
                       arrow::field("data", getArrowDataType(edata_type))});

    auto res =
        arrow::Table::Make(schema, {esrc_array, edst_array, edata_array});
    VLOG(10) << "worker " << worker_id_
             << " generated table, rows:" << res->num_rows()
             << " cols: " << res->num_columns();

    edgeTableBuildingTime += grape::GetCurrentTime();
    VLOG(10) << "worker " << worker_id_
             << " Building vertex table cost: " << edgeTableBuildingTime;
    return res;
  }

  std::shared_ptr<arrow::Table> get_vertex_table() {
    CHECK(oid_type > 0 && vdata_type > 0);
    // copy the data in std::vector<char> to arrowBinary builder.
    int64_t oid_length = 0;
    int64_t oid_total_bytes = 0;
    int64_t vdata_total_length = 0;
    int64_t vdata_total_bytes = 0;
    for (int i = 0; i < load_thread_num; ++i) {
      oid_length += oid_offsets[i].size();
      vdata_total_length += vdata_offsets[i].size();
      oid_total_bytes += oids[i].size();
      vdata_total_bytes += vdatas[i].size();
    }
    CHECK(oid_length == vdata_total_length);
    VLOG(10) << "worker " << worker_id_
             << " Building vertex table from oid array of size [" << oid_length
             << "] oid total bytes: [" << oid_total_bytes << "] vdata size: ["
             << vdata_total_length << "] total bytes: [" << vdata_total_bytes
             << "]";

    double vertexTableBuildingTime = -grape::GetCurrentTime();

    std::shared_ptr<arrow::Array> oid_array;
    std::shared_ptr<arrow::Array> vdata_array;

    buildArray(oid_type, oid_array, oids, oid_offsets);
    buildArray(vdata_type, vdata_array, vdatas, vdata_offsets);

    VLOG(10) << "Finish vertex array building oid array: "
             << oid_array->ToString() << " vdata: " << vdata_array->ToString();

    std::shared_ptr<arrow::Schema> schema =
        arrow::schema({arrow::field("oid", getArrowDataType(oid_type)),
                       arrow::field("vdata", getArrowDataType(vdata_type))});

    auto res = arrow::Table::Make(schema, {oid_array, vdata_array});
    VLOG(10) << "worker " << worker_id_
             << " generated table, rows:" << res->num_rows()
             << " cols: " << res->num_columns();

    vertexTableBuildingTime += grape::GetCurrentTime();
    VLOG(10) << "worker " << worker_id_
             << " Building vertex table cost: " << vertexTableBuildingTime;
    return res;
  }

 private:
  size_t get_file_size(const char* file_name) {
    struct stat st;
    
    if (stat(file_name, &st) == 0){
      LOG(ERROR) << "file " << file_name << "doesn't exist";
      return 0;
    }
    return st.st_size;
  }
  void initForGiraph() {
    gs::JNIEnvMark m;
    if (m.env()) {
      JNIEnv* env = m.env();
      jclass loader_class =
          LoadClassWithClassLoader(env, gs_class_loader_obj, JAVA_LOADER_CLASS);
      CHECK_NOTNULL(loader_class);
      // construct java loader obj.
      jmethodID create_method = env->GetStaticMethodID(
          loader_class, JAVA_LOADER_CREATE_METHOD, JAVA_LOADER_CREATE_SIG);
      CHECK(create_method);

      java_loader_obj = env->NewGlobalRef(env->CallStaticObjectMethod(
          loader_class, create_method, gs_class_loader_obj));
      CHECK(java_loader_obj);

      jmethodID loader_method = env->GetMethodID(
          loader_class, JAVA_LOADER_INIT_METHOD, JAVA_LOADER_INIT_SIG);
      CHECK_NOTNULL(loader_method);

      env->CallVoidMethod(java_loader_obj, loader_method, worker_id_,
                          worker_num_, load_thread_num, oids_jobj, vdatas_jobj,
                          esrcs_jobj, edsts_jobj, edatas_jobj, oid_offsets_jobj,
                          vdata_offsets_jobj, esrc_offsets_jobj,
                          edst_offsets_jobj, edata_offsets_jobj);
      if (env->ExceptionCheck()) {
        env->ExceptionDescribe();
        env->ExceptionClear();
        LOG(ERROR) << "Exception in Init java loader";
        return;
      }
    }
    VLOG(1) << "Successfully init java loader with params ";
  }

  // When loading for graphx, we don't need FileLoader in java.
  void initForGraphx() {}

  std::shared_ptr<arrow::DataType> getArrowDataType(int data_type) {
    if (data_type == 2) {
      return vineyard::ConvertToArrowType<int32_t>::TypeValue();
    } else if (data_type == 4) {
      return vineyard::ConvertToArrowType<int64_t>::TypeValue();
    } else if (data_type == 6) {
      return vineyard::ConvertToArrowType<float>::TypeValue();
    } else if (data_type == 7) {
      return vineyard::ConvertToArrowType<double>::TypeValue();
    } else if (data_type == 9) {
      return vineyard::ConvertToArrowType<std::string>::TypeValue();
    } else if (data_type == 1) {
      return arrow::null();
    } else {
      LOG(ERROR) << "Wrong data type: " << data_type;
      return arrow::null();
    }
  }
  void buildArray(int data_type, std::shared_ptr<arrow::Array>& array,
                  const std::vector<std::vector<char>>& data_arr,
                  const std::vector<std::vector<int>>& offset_arr) {
    if (data_type == 2) {
      BuildArray<int32_t>(array, data_arr, offset_arr);
    } else if (data_type == 4) {
      BuildArray<int64_t>(array, data_arr, offset_arr);
    } else if (data_type == 6) {
      BuildArray<float>(array, data_arr, offset_arr);
    } else if (data_type == 7) {
      BuildArray<double>(array, data_arr, offset_arr);
    } else if (data_type == 9) {
      BuildArray<std::string>(array, data_arr, offset_arr);
    } else if (data_type == 1) {
      BuildArray<grape::EmptyType>(array, data_arr, offset_arr);
    } else {
      LOG(ERROR) << "Wrong data type: " << data_type;
    }
  }
  void createFFIPointers() {
    gs::JNIEnvMark m;
    if (m.env()) {
      JNIEnv* env = m.env();

      if (!getenv("USER_JAR_PATH")) {
        LOG(ERROR) << "expect env USER_JAR_PATH set";
      }
      std::string user_jar_path = getenv("USER_JAR_PATH");

      gs_class_loader_obj = gs::CreateClassLoader(env, user_jar_path);
      CHECK_NOTNULL(gs_class_loader_obj);
      {
        oids_jobj =
            gs::CreateFFIPointer(env, DATA_VECTOR_VECTOR, gs_class_loader_obj,
                                 reinterpret_cast<jlong>(&oids));
        vdatas_jobj =
            gs::CreateFFIPointer(env, DATA_VECTOR_VECTOR, gs_class_loader_obj,
                                 reinterpret_cast<jlong>(&vdatas));
        esrcs_jobj =
            gs::CreateFFIPointer(env, DATA_VECTOR_VECTOR, gs_class_loader_obj,
                                 reinterpret_cast<jlong>(&esrcs));
        edsts_jobj =
            gs::CreateFFIPointer(env, DATA_VECTOR_VECTOR, gs_class_loader_obj,
                                 reinterpret_cast<jlong>(&edsts));
        edatas_jobj =
            gs::CreateFFIPointer(env, DATA_VECTOR_VECTOR, gs_class_loader_obj,
                                 reinterpret_cast<jlong>(&edatas));
      }
      {
        oid_offsets_jobj =
            gs::CreateFFIPointer(env, OFFSET_VECTOR_VECTOR, gs_class_loader_obj,
                                 reinterpret_cast<jlong>(&oid_offsets));
        vdata_offsets_jobj =
            gs::CreateFFIPointer(env, OFFSET_VECTOR_VECTOR, gs_class_loader_obj,
                                 reinterpret_cast<jlong>(&vdata_offsets));
        esrc_offsets_jobj =
            gs::CreateFFIPointer(env, OFFSET_VECTOR_VECTOR, gs_class_loader_obj,
                                 reinterpret_cast<jlong>(&esrc_offsets));
        edst_offsets_jobj =
            gs::CreateFFIPointer(env, OFFSET_VECTOR_VECTOR, gs_class_loader_obj,
                                 reinterpret_cast<jlong>(&edst_offsets));
        edata_offsets_jobj =
            gs::CreateFFIPointer(env, OFFSET_VECTOR_VECTOR, gs_class_loader_obj,
                                 reinterpret_cast<jlong>(&edata_offsets));
      }
    }
    VLOG(1) << "Finish creating ffi wrappers";
  }

  int callJavaLoaderVertices(const char* file_path, const char* java_params) {
    gs::JNIEnvMark m;
    if (m.env()) {
      JNIEnv* env = m.env();
      jclass loader_class =
          LoadClassWithClassLoader(env, gs_class_loader_obj, JAVA_LOADER_CLASS);
      CHECK_NOTNULL(loader_class);

      jmethodID loader_method = env->GetMethodID(
          loader_class, JAVA_LOADER_LOAD_VE_METHOD, JAVA_LOADER_LOAD_VE_SIG);
      CHECK_NOTNULL(loader_method);

      jstring file_path_jstring = env->NewStringUTF(file_path);
      jstring java_params_jstring = env->NewStringUTF(java_params);
      double javaLoadingTime = -grape::GetCurrentTime();

      jint res = env->CallIntMethod(java_loader_obj, loader_method,
                                    file_path_jstring, java_params_jstring);
      if (env->ExceptionCheck()) {
        env->ExceptionDescribe();
        env->ExceptionClear();
        LOG(ERROR) << "Exception in Calling java loader.";
        return -1;
      }

      javaLoadingTime += grape::GetCurrentTime();
      VLOG(1) << "Successfully Loaded graph vertex data from Java loader, "
                 "duration: "
              << javaLoadingTime;
      return res;
    } else {
      LOG(ERROR) << "Java env not available.";
      return -1;
    }
  }

  int callJavaLoaderEdges(const char* file_path, const char* java_params) {
    gs::JNIEnvMark m;
    if (m.env()) {
      JNIEnv* env = m.env();
      jclass loader_class =
          LoadClassWithClassLoader(env, gs_class_loader_obj, JAVA_LOADER_CLASS);
      CHECK_NOTNULL(loader_class);

      jmethodID loader_method = env->GetMethodID(
          loader_class, JAVA_LOADER_LOAD_E_METHOD, JAVA_LOADER_LOAD_E_SIG);
      CHECK_NOTNULL(loader_method);

      jstring file_path_jstring = env->NewStringUTF(file_path);
      jstring java_params_jstring = env->NewStringUTF(java_params);
      double javaLoadingTime = -grape::GetCurrentTime();

      env->CallVoidMethod(java_loader_obj, loader_method, file_path_jstring,
                          java_params_jstring);
      if (env->ExceptionCheck()) {
        env->ExceptionDescribe();
        env->ExceptionClear();
        LOG(ERROR) << "Exception in Calling java loader.";
        return -1;
      }

      javaLoadingTime += grape::GetCurrentTime();
      VLOG(1)
          << "Successfully Loaded graph edge data from Java loader, duration: "
          << javaLoadingTime;
      return 0;
    } else {
      LOG(ERROR) << "Java env not available.";
      return -1;
    }
  }

  void parseGiraphTypeInt(int type_int) {
    edata_type = (type_int & 0x000F);
    type_int = type_int >> GIRAPH_TYPE_CODE_LENGTH;
    vdata_type = (type_int & 0x000F);
    type_int = type_int >> GIRAPH_TYPE_CODE_LENGTH;
    oid_type = (type_int & 0x000F);
    type_int = type_int >> GIRAPH_TYPE_CODE_LENGTH;
    CHECK_EQ(type_int, 0);
    VLOG(1) << "giraph types: oid [" << oid_type << "]  vd: [" << vdata_type
            << "]  ed: [" << edata_type << "]";
  }

  int worker_id_, worker_num_, load_thread_num;
  int oid_type, vdata_type, edata_type;
  std::vector<std::vector<char>> oids;
  std::vector<std::vector<char>> vdatas;
  std::vector<std::vector<char>> esrcs;
  std::vector<std::vector<char>> edsts;
  std::vector<std::vector<char>> edatas;

  std::vector<std::vector<int>> oid_offsets;
  std::vector<std::vector<int>> vdata_offsets;
  std::vector<std::vector<int>> esrc_offsets;
  std::vector<std::vector<int>> edst_offsets;
  std::vector<std::vector<int>> edata_offsets;

  jobject gs_class_loader_obj;
  jobject java_loader_obj;

  jobject oids_jobj;
  jobject vdatas_jobj;
  jobject esrcs_jobj;
  jobject edsts_jobj;
  jobject edatas_jobj;

  jobject oid_offsets_jobj;
  jobject vdata_offsets_jobj;
  jobject esrc_offsets_jobj;
  jobject edst_offsets_jobj;
  jobject edata_offsets_jobj;
};
};  // namespace gs

#endif

#endif  // ANALYTICAL_ENGINE_CORE_JAVA_JAVA_LOADER_INVOKER_H_<|MERGE_RESOLUTION|>--- conflicted
+++ resolved
@@ -258,11 +258,7 @@
         int fd = open(file_path.c_str(), O_RDONLY, 0);
         if (fd == -1) {
           LOG(ERROR) << "Error open file for read " << file_path;
-<<<<<<< HEAD
           return;
-=======
-          continue;
->>>>>>> e5cfd086
         }
 
         void* mmapped_data =
@@ -413,8 +409,8 @@
  private:
   size_t get_file_size(const char* file_name) {
     struct stat st;
-    
-    if (stat(file_name, &st) == 0){
+
+    if (stat(file_name, &st) == 0) {
       LOG(ERROR) << "file " << file_name << "doesn't exist";
       return 0;
     }

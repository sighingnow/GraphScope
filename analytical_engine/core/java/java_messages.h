/** Copyright 2020 Alibaba Group Holding Limited.
 *
 * Licensed under the Apache License, Version 2.0 (the "License");
 * you may not use this file except in compliance with the License.
 * You may obtain a copy of the License at
 *
 * 	http://www.apache.org/licenses/LICENSE-2.0
 *
 * Unless required by applicable law or agreed to in writing, software
 * distributed under the License is distributed on an "AS IS" BASIS,
 * WITHOUT WARRANTIES OR CONDITIONS OF ANY KIND, either express or implied.
 * See the License for the specific language governing permissions and
 * limitations under the License.
 */

#ifndef ANALYTICAL_ENGINE_CORE_JAVA_JAVA_MESSAGES_H_
#define ANALYTICAL_ENGINE_CORE_JAVA_JAVA_MESSAGES_H_

#ifdef ENABLE_JAVA_SDK

#include <string>

#include "grape/serialization/in_archive.h"
#include "grape/serialization/out_archive.h"

namespace gs {

/**
 * @brief Since Java can not pass Double, Long as reference, we need a wrapper
 * for primitives.
 */
template <typename T>
struct PrimitiveMessage {
  T data;

<<<<<<< HEAD
  PrimitiveMessage() { data = (T) -1; }
  PrimitiveMessage(const T in_data) : data(in_data) {}
=======
  PrimitiveMessage() { data = static_cast<T>(-1); }
  explicit PrimitiveMessage(const T in_data) : data(in_data) {}
>>>>>>> fe2bcb78
  inline void setData(const T value) { data = value; }
  inline T getData() { return data; }

  friend inline grape::OutArchive& operator>>(grape::OutArchive& out_archive,
                                              PrimitiveMessage<T>& msg) {
    out_archive >> msg.data;
    return out_archive;
  }
  friend inline grape::InArchive& operator<<(grape::InArchive& in_archive,
                                             const PrimitiveMessage<T>& msg) {
    in_archive << msg.data;
    return in_archive;
  }
};

using DoubleMsg = PrimitiveMessage<double>;
using LongMsg = PrimitiveMessage<int64_t>;

// specify overloaded <, > operators
template <typename T>
inline bool operator<(const PrimitiveMessage<T>& lhs,
                      const PrimitiveMessage<T>& rhs) {
  return lhs.data < rhs.data;
}
template <typename T>
inline bool operator>(const PrimitiveMessage<T>& lhs,
                      const PrimitiveMessage<T>& rhs) {
  return lhs.data < rhs.data;
}
template <typename T>
inline bool operator<=(const PrimitiveMessage<T>& lhs,
                       const PrimitiveMessage<T>& rhs) {
  return !(lhs > rhs);
}
template <typename T>
inline bool operator>=(const PrimitiveMessage<T>& lhs,
                       const PrimitiveMessage<T>& rhs) {
  return !(lhs < rhs);
}
template <typename T>
inline bool operator==(const PrimitiveMessage<T>& lhs,
                       const PrimitiveMessage<T>& rhs) {
  return lhs.data == rhs.data;
}
template <typename T>
inline bool operator!=(const PrimitiveMessage<T>& lhs,
                       const PrimitiveMessage<T>& rhs) {
  return !(lhs == rhs);
}
template <typename T>
inline PrimitiveMessage<T>& operator+=(PrimitiveMessage<T>& lhs,
                                       const PrimitiveMessage<T>& rhs) {
  lhs.data += rhs.data;
  return lhs;
}

template <typename T>
inline PrimitiveMessage<T>& operator-=(PrimitiveMessage<T>& lhs,
                                       const PrimitiveMessage<T>& rhs) {
  lhs.data -= rhs.data;
  return lhs;
}

}  // namespace gs
#endif
#endif  // ANALYTICAL_ENGINE_CORE_JAVA_JAVA_MESSAGES_H_<|MERGE_RESOLUTION|>--- conflicted
+++ resolved
@@ -33,13 +33,8 @@
 struct PrimitiveMessage {
   T data;
 
-<<<<<<< HEAD
-  PrimitiveMessage() { data = (T) -1; }
-  PrimitiveMessage(const T in_data) : data(in_data) {}
-=======
   PrimitiveMessage() { data = static_cast<T>(-1); }
   explicit PrimitiveMessage(const T in_data) : data(in_data) {}
->>>>>>> fe2bcb78
   inline void setData(const T value) { data = value; }
   inline T getData() { return data; }
 

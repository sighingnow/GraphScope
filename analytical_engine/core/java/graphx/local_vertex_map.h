--- conflicted
+++ resolved
@@ -83,7 +83,7 @@
     this->meta_ = meta;
     this->id_ = meta.GetId();
     this->ivnum_ = meta.GetKeyValue<fid_t>("ivnum");
-    this->ovnum_ = meta.GetKeyValue<fid_t>("ovnum");
+//    this->ovnum_ = meta.GetKeyValue<fid_t>("ovnum");
     inner_oid2Lid_.Construct(meta.GetMemberMeta("inner_oid2Lid"));
     // outer_oid2Lid_.Construct(meta.GetMemberMeta("outer_oid2Lid"));
 
@@ -118,11 +118,7 @@
   //   return outer_oidArray_accessor;
   // }
 
-<<<<<<< HEAD
   std::shared_ptr<oid_array_t> GetInnerLid2Oid() { return inner_lid2Oid_; }
-=======
-  std::shared_ptr<oid_array_t> GetLid2Oid() { return inner_lid2Oid_; }
->>>>>>> 22bb74a0
 
  private:
   vid_t ivnum_;
@@ -190,21 +186,12 @@
 
     vertex_map->meta_.AddMember("inner_lid2Oid", inner_lid2Oid_.meta());
     nbytes += inner_lid2Oid_.nbytes();
-<<<<<<< HEAD
-    vertex_map->meta_.AddMember("outer_lid2Oid", outer_lid2Oid_.meta());
-    nbytes += outer_lid2Oid_.nbytes();
+//    vertex_map->meta_.AddMember("outer_lid2Oid", outer_lid2Oid_.meta());
+//    nbytes += outer_lid2Oid_.nbytes();
     vertex_map->meta_.AddMember("inner_oid2Lid", inner_oid2Lid_.meta());
     nbytes += inner_oid2Lid_.nbytes();
-    vertex_map->meta_.AddMember("outer_oid2Lid", outer_oid2Lid_.meta());
-    nbytes += outer_oid2Lid_.nbytes();
-=======
-    // vertex_map->meta_.AddMember("outer_lid2Oid", outer_lid2Oid_.meta());
-    // nbytes += outer_lid2Oid_.nbytes();
-    vertex_map->meta_.AddMember("inner_oid2Lid", inner_oid2Lid.meta());
-    nbytes += inner_oid2Lid.nbytes();
-    // vertex_map->meta_.AddMember("outer_oid2Lid", inner_oid2Lid.meta());
-    // nbytes += inner_oid2Lid.nbytes();
->>>>>>> 22bb74a0
+//    vertex_map->meta_.AddMember("outer_oid2Lid", outer_oid2Lid_.meta());
+//    nbytes += outer_oid2Lid_.nbytes();
 
     LOG(INFO) << "total bytes: " << nbytes;
     vertex_map->meta_.SetNBytes(nbytes);
@@ -261,7 +248,7 @@
           *std::dynamic_pointer_cast<vineyard::Hashmap<oid_t, vid_t>>(
               innerBuilder.Seal(client)));
     }
-<<<<<<< HEAD
+/*
     {
       vineyard::HashmapBuilder<oid_t, vid_t> outerBuilder(client);
       auto vnum = outer_oids->length();
@@ -276,23 +263,7 @@
           *std::dynamic_pointer_cast<vineyard::Hashmap<oid_t, vid_t>>(
               outerBuilder.Seal(client)));
     }
-=======
-    // {
-    //   vineyard::HashmapBuilder<oid_t, vid_t> outerBuilder(client);
-    //   vnum = outer_oids->length();
-    //   for (int64_t k = 0; k < vnum; ++k) {
-    //     auto oid = outer_oids->GetView(k);
-    //     if (outerBuilder.find(oid) == outerBuilder.end()) {
-    //       outerBuilder.emplace(oid, lid++);
-    //     }
-    //   }
-    //   LOG(INFO) << "outer vertices: " << vnum;
-    //   this->SetOuterOid2Lid(
-    //       *std::dynamic_pointer_cast<vineyard::Hashmap<oid_t, vid_t>>(
-    //           OuterBuilder.Seal(client)));
-    // }
->>>>>>> 22bb74a0
-
+*/
     typename vineyard::InternalType<oid_t>::vineyard_builder_type
         inner_array_builder(client, inner_oids);
     this->SetInnerOidArray(


/** Copyright 2020 Alibaba Group Holding Limited.
 *
 * Licensed under the Apache License, Version 2.0 (the "License");
 * you may not use this file except in compliance with the License.
 * You may obtain a copy of the License at
 *
 * 	http://www.apache.org/licenses/LICENSE-2.0
 *
 * Unless required by applicable law or agreed to in writing, software
 * distributed under the License is distributed on an "AS IS" BASIS,
 * WITHOUT WARRANTIES OR CONDITIONS OF ANY KIND, either express or implied.
 * See the License for the specific language governing permissions and
 * limitations under the License.
 */

#ifndef ANALYTICAL_ENGINE_CORE_JAVA_GRAPHX_VERTEX_MAP_H
#define ANALYTICAL_ENGINE_CORE_JAVA_GRAPHX_VERTEX_MAP_H

#define WITH_PROFILING

#include <algorithm>
#include <map>
#include <memory>
#include <set>
#include <sstream>
#include <string>
#include <unordered_map>
#include <utility>
#include <vector>

#include "flat_hash_map/flat_hash_map.hpp"

#include "grape/grape.h"
#include "grape/util.h"
#include "grape/worker/comm_spec.h"
#include "vineyard/basic/ds/array.h"
#include "vineyard/basic/ds/arrow.h"
#include "vineyard/basic/ds/arrow_utils.h"
#include "vineyard/basic/ds/hashmap.h"
#include "vineyard/client/client.h"
#include "vineyard/common/util/functions.h"
#include "vineyard/common/util/typename.h"
#include "vineyard/graph/fragment/property_graph_types.h"
#include "vineyard/graph/fragment/property_graph_utils.h"
#include "vineyard/graph/utils/error.h"
#include "vineyard/graph/utils/table_shuffler.h"

#include "core/error.h"
#include "core/io/property_parser.h"
#include "core/java/graphx/local_vertex_map.h"
#include "core/java/type_alias.h"

/**
 * @brief only stores local vertex mapping, construct global vertex map in mpi
 *
 */
namespace gs {

template <typename OID_T, typename VID_T>
class GraphXVertexMap
    : public vineyard::Registered<GraphXVertexMap<OID_T, VID_T>> {
 public:
  static constexpr int thread_num = 4;
  using oid_t = OID_T;
  using vid_t = VID_T;
  using oid_array_t = typename vineyard::ConvertToArrowType<oid_t>::ArrayType;
  using vid_array_t = typename vineyard::ConvertToArrowType<vid_t>::ArrayType;
  using vineyard_array_t =
      typename vineyard::InternalType<oid_t>::vineyard_array_type;
  using vineyard_vid_array_t =
      typename vineyard::InternalType<vid_t>::vineyard_array_type;
  using vid_array_builder_t =
      typename vineyard::ConvertToArrowType<vid_t>::BuilderType;
  using vertex_t = grape::Vertex<VID_T>;

  GraphXVertexMap() {}
  ~GraphXVertexMap() {}

  static std::unique_ptr<vineyard::Object> Create() __attribute__((used)) {
    return std::static_pointer_cast<vineyard::Object>(
        std::unique_ptr<GraphXVertexMap<OID_T, VID_T>>{
            new GraphXVertexMap<OID_T, VID_T>()});
  }

  // FIXME: we have to call initOuterGids after construct!
  void Construct(const vineyard::ObjectMeta& meta) override {
    this->meta_ = meta;
    this->id_ = meta.GetId();

    this->fnum_ = meta.GetKeyValue<fid_t>("fnum");
    this->fid_ = meta.GetKeyValue<fid_t>("fid");
    this->graphx_pid_ = meta.GetKeyValue<int>("graphx_pid");

    id_parser_.init(fnum_);

    lid2Oids_.resize(fnum_);
    lid2Oids_accessor_.resize(fnum_);
    oid2Lids_.resize(fnum_);
    for (fid_t i = 0; i < fnum_; ++i) {
      vineyard_array_t array;
      array.Construct(meta.GetMemberMeta("lid2Oids_" + std::to_string(i)));
      lid2Oids_[i] = array.GetArray();
      lid2Oids_accessor_[i].Init(lid2Oids_[i]);

      oid2Lids_[i].Construct(
          meta.GetMemberMeta("oid2Lids_" + std::to_string(i)));
    }
    {
      vineyard::NumericArray<int32_t> array;
      array.Construct(meta.GetMemberMeta("fid2Pid"));
      fid2Pid_ = array.GetArray();
    }
    {
      vineyard::NumericArray<int32_t> array;
      array.Construct(meta.GetMemberMeta("pid2Fid"));
      pid2Fid_ = array.GetArray();
    }
    {
      vineyard_vid_array_t array;
      array.Construct(meta.GetMemberMeta("outerLid2Gids"));
      outer_lid2Gids_ = array.GetArray();
      outer_lid2Gids_accessor_.Init(outer_lid2Gids_);
    }

    this->ivnum_ = lid2Oids_[fid_]->length();
    this->ovnum_ = outer_lid2Gids_->length();
    this->tvnum_ = this->ivnum_ + this->ovnum_;

    for (int i = 0; i < thread_num; ++i) {
      outer_gid2Lids_[i].Construct(meta.GetMemberMeta("outerGid2Lids_" + i));
    }

    LOG(INFO) << "Finish constructing global vertex map, ivnum: " << ivnum_
              << "ovnum: " << ovnum_ << " tvnum: " << tvnum_;
  }
  fid_t fid() const { return fid_; }
  fid_t fnum() const { return fnum_; }

  int32_t Fid2GraphxPid(fid_t fid) {
    CHECK_LT(fid, fnum_);
    return fid2Pid_->Value(fid);
  }

  int32_t GraphXPid2Fid(fid_t pid) {
    CHECK_LT(pid, fnum_);
    return pid2Fid_->Value(pid);
  }

  inline fid_t GetFragId(const vertex_t& v) const {
    if (v.GetValue() >= ivnum_) {
      auto gid = outer_lid2Gids_accessor_[v.GetValue() - ivnum_];
      return id_parser_.get_fragment_id(gid);
    }
    return fid_;
  }

  inline fid_t GetFragId(vid_t lid) const {
    if (lid >= ivnum_) {
      auto gid = outer_lid2Gids_accessor_[lid - ivnum_];
      return id_parser_.get_fragment_id(gid);
    }
    return fid_;
  }

  inline VID_T GetTotalVertexSize() const {
    size_t size = 0;
    for (const auto& v : oid2Lids_) {
      size += v.size();
    }
    return size;
  }

  VID_T GetInnerVertexSize(fid_t fid) const { return oid2Lids_[fid].size(); }

  VID_T GetInnerVertexSize() const { return ivnum_; }

  VID_T GetOuterVertexSize() const { return ovnum_; }

  VID_T GetVertexSize() const { return tvnum_; }

  bool GetVertex(const oid_t& oid, vertex_t& v) {
    vid_t gid;
    if (!GetGid(oid, gid)) {
      LOG(ERROR) << "worker " << fid_ << "Get gid from oid faild: oid" << oid;
      return false;
    }
    return Gid2Vertex(gid, v);
  }

  bool GetInnerVertex(const oid_t& oid, vertex_t& v) {
    auto iter = oid2Lids_[fid_].find(oid);
    if (iter == oid2Lids_[fid_].end()) {
      LOG(ERROR) << "No match for oid " << oid << "found in frag: " << fid_;
      return false;
    }
    v.SetValue(iter->second);
    return true;
  }

  bool GetOuterVertex(const oid_t& oid, vertex_t& v) {
    vid_t gid, lid;
    assert(GetGid(oid, gid));
    assert(OuterVertexGid2Lid(gid, lid));
    v.SetValue(lid);
    return true;
  }

  bool Gid2Vertex(const vid_t& gid, vertex_t& v) const {
    return IsInnerVertexGid(gid) ? InnerVertexGid2Vertex(gid, v)
                                 : OuterVertexGid2Vertex(gid, v);
  }
  inline bool IsInnerVertexGid(const VID_T& gid) const {
    return id_parser_.get_fragment_id(gid) == fid();
  }

  inline bool InnerVertexGid2Vertex(const VID_T& gid, vertex_t& v) const {
    v.SetValue(id_parser_.get_local_id(gid));
    return true;
  }

  inline bool OuterVertexGid2Vertex(const VID_T& gid, vertex_t& v) const {
    vid_t lid;
    if (OuterVertexGid2Lid(gid, lid)) {
      v.SetValue(lid);
      return true;
    }
    return false;
  }

  inline bool OuterVertexGid2Lid(const VID_T gid, VID_T& lid) const {
    int fid = 0;
    while (fid < thread_num) {
      auto iter = outer_gid2Lids_[fid].find(gid);
      if (iter != outer_gid2Lids_[fid].end()) {
        lid = iter->second;
        return true;
      }
      fid += 1;
    }
    LOG(ERROR) << "worker [" << fid_ << "find no lid for outer gid" << gid;
    return false;
  }

  inline VID_T Vertex2Gid(const vertex_t& v) {
    return IsInnerVertex(v) ? GetInnerVertexGid(v) : GetOuterVertexGid(v);
  }
  inline VID_T GetInnerVertexGid(const vertex_t& v) const {
    return id_parser_.generate_global_id(fid(), v.GetValue());
  }
  inline VID_T GetOuterVertexGid(const vertex_t& v) const {
    return outer_lid2Gids_->Value(v.GetValue() - ivnum_);
  }
  inline VID_T GetOuterVertexGid(const VID_T& lid) const {
    CHECK_GE(lid, ivnum_);
    return outer_lid2Gids_accessor_[lid - ivnum_];
  }

  inline OID_T GetInnerVertexId(const vertex_t& v) const {
    assert(v.GetValue() < ivnum_);
    // return lid2Oids_[fid_]->Value(v.GetValue());
    return lid2Oids_accessor_[fid_][v.GetValue()];
  }
  inline OID_T GetOuterVertexId(const vertex_t& v) const {
    assert(v.GetValue() >= ivnum_);
    return OuterVertexLid2Oid(v.GetValue());
  }

  inline bool IsInnerVertex(const vertex_t& v) { return v.GetValue() < ivnum_; }

  inline bool InnerVertexGid2Lid(VID_T gid, VID_T& lid) const {
    lid = id_parser_.get_local_id(gid);
    return true;
  }

  inline VID_T GetInnererVertexGid(const vertex_t& v) {
    assert(v.GetValue() < ivnum_);
    return id_parser_.generate_global_id(fid_, v.GetValue());
  }

  OID_T GetId(const vertex_t& v) const {
    if (v.GetValue() >= ivnum_) {
      return OuterVertexLid2Oid(v.GetValue());
    } else {
      return InnerVertexLid2Oid(v.GetValue());
    }
  }
  OID_T GetId(const vid_t lid) const {
    if (lid >= ivnum_) {
      return OuterVertexLid2Oid(lid);
    } else {
      return InnerVertexLid2Oid(lid);
    }
  }

  inline bool GetOid(const VID_T& gid, OID_T& oid) const {
    fid_t fid = GetFidFromGid(gid);
    VID_T lid = id_parser_.get_local_id(gid);
    return GetOid(fid, lid, oid);
  }

  bool GetOid(fid_t fid, const VID_T& lid, OID_T& oid) const {
    if (lid >= lid2Oids_[fid]->length()) {
      return false;
    }
    oid = lid2Oids_accessor_[fid][lid];
    return true;
  }

  /**
   * @brief For a oid, get the lid in this frag.
   *
   * @param oid
   * @return VID_T
   */
  inline VID_T GetLid(const OID_T& oid) const {
    vid_t gid;
    CHECK(GetGid(oid, gid));
    if (GetFidFromGid(gid) == fid_) {
      return id_parser_.get_local_id(gid);
    } else {
      vid_t vid;
      CHECK(OuterVertexGid2Lid(gid, vid));
      return vid;
    }
  }

  inline OID_T InnerVertexLid2Oid(const VID_T& lid) const {
    CHECK_LT(lid, ivnum_);
    return lid2Oids_accessor_[fid_][lid];
  }
  inline OID_T OuterVertexLid2Oid(const VID_T& lid) const {
    auto gid = outer_lid2Gids_accessor_[lid - ivnum_];
    oid_t oid;
    CHECK(GetOid(gid, oid));
    return oid;
  }

  inline bool GetGid(fid_t fid, const OID_T& oid, VID_T& gid) const {
    auto& rm = oid2Lids_[fid];
    auto iter = rm.find(oid);
    if (iter == rm.end()) {
      return false;
    } else {
      gid = Lid2Gid(fid, iter->second);
      return true;
    }
  }

  VID_T InnerOid2Gid(const OID_T& oid) const {
    VID_T gid;
    CHECK(GetGid(fid_, oid, gid));
    return gid;
  }

  inline bool GetGid(const OID_T& oid, VID_T& gid) const {
    // judge the fid from partition.
    int32_t pid = static_cast<uint64_t>(oid) % fnum_;
    fid_t fid = pid2Fid_->Value(pid);
    return GetGid(fid, oid, gid);
  }

  inline fid_t GetFidFromGid(const VID_T& gid) const {
    return id_parser_.get_fragment_id(gid);
  }
  inline VID_T Lid2Gid(fid_t fid, const VID_T& lid) const {
    return id_parser_.generate_global_id(fid, lid);
  }

  inline gs::graphx::ImmutableTypedArray<oid_t>& GetLid2OidsAccessor(
      fid_t fid) {
    return lid2Oids_accessor_[fid];
  }

  inline gs::graphx::ImmutableTypedArray<vid_t>& GetOuterLid2GidsAccessor() {
    return outer_lid2Gids_accessor_;
  }

 private:
  grape::fid_t fnum_, fid_;
  int graphx_pid_;
  vid_t ivnum_, ovnum_, tvnum_;
  grape::IdParser<vid_t> id_parser_;
  std::vector<vineyard::Hashmap<oid_t, vid_t>> oid2Lids_;
  std::vector<std::shared_ptr<oid_array_t>> lid2Oids_;
  std::vector<gs::graphx::ImmutableTypedArray<oid_t>> lid2Oids_accessor_;
  gs::graphx::ImmutableTypedArray<vid_t> outer_lid2Gids_accessor_;
  std::shared_ptr<vid_array_t> outer_lid2Gids_;
  std::vector<vineyard::Hashmap<vid_t, vid_t>> outer_gid2Lids_;
  std::shared_ptr<arrow::Int32Array> fid2Pid_, pid2Fid_;

  template <typename _OID_T, typename _VID_T>
  friend class GraphXVertexMapBuilder;
};

template <typename OID_T, typename VID_T>
class GraphXVertexMapBuilder : public vineyard::ObjectBuilder {
  using oid_t = OID_T;
  using vid_t = VID_T;
  using oid_array_t = typename vineyard::ConvertToArrowType<oid_t>::ArrayType;
  using vid_array_t = typename vineyard::ConvertToArrowType<vid_t>::ArrayType;
  using vineyard_oid_array_t =
      typename vineyard::InternalType<oid_t>::vineyard_array_type;
  using vineyard_vid_array_t =
      typename vineyard::InternalType<vid_t>::vineyard_array_type;
  using vid_array_builder_t =
      typename vineyard::ConvertToArrowType<vid_t>::BuilderType;
  using oid_array_builder_t =
      typename vineyard::ConvertToArrowType<oid_t>::BuilderType;

 public:
  explicit GraphXVertexMapBuilder(vineyard::Client& client, grape::fid_t fnum,
                                  grape::fid_t fid, int graphx_pid,
                                  int32_t local_num)
      : client_(client) {
    lid2Oids_.resize(fnum);
    oid2Lids_.resize(fnum);
    fnum_ = fnum;
    fid_ = fid;
    graphx_pid_ = graphx_pid;
    local_num_ = local_num;
    id_parser_.init(fnum);
  };

  void setOuterLid2Oid(std::shared_ptr<oid_array_t> outer_oids) {
    this->outer_oid_array_ = outer_oids;
  }
  void SetFid2GraphXPids(
      const vineyard::NumericArray<int32_t>& graphx_pids_array) {
    this->fid2Pid_ = graphx_pids_array;
  }

  void SetGraphXPid2Fid(const vineyard::NumericArray<int32_t>& pid2Fid) {
    this->pid2Fid_ = pid2Fid;
    this->pid2Fid_accessor_ = pid2Fid_.GetArray();
  }

  void SetOidArray(grape::fid_t fid, const vineyard_oid_array_t& oid_arrays) {
    this->lid2Oids_[fid] = oid_arrays;
  }

  void SetOid2Lid(grape::fid_t fid, const vineyard::Hashmap<oid_t, vid_t>& rm) {
    this->oid2Lids_[fid] = rm;
  }

  std::shared_ptr<vineyard::Object> _Seal(vineyard::Client& client) {
    // ensure the builder hasn't been sealed yet.
    ENSURE_NOT_SEALED(this);
    VINEYARD_CHECK_OK(this->Build(client));
#if defined(WITH_PROFILING)
    auto start_ts = grape::GetCurrentTime();
#endif

    auto vertex_map = std::make_shared<GraphXVertexMap<oid_t, vid_t>>();
    vertex_map->fnum_ = fnum_;
    vertex_map->fid_ = fid_;
    vertex_map->id_parser_.init(fnum_);
    vertex_map->graphx_pid_ = graphx_pid_;
    vertex_map->ivnum_ = lid2Oids_[fid_].GetArray()->length();
    vertex_map->ovnum_ = outer_oid_array_->length();
    vertex_map->tvnum_ = vertex_map->ivnum_ + vertex_map->ovnum_;

    vertex_map->lid2Oids_.resize(fnum_);
    vertex_map->lid2Oids_accessor_.resize(fnum_);
    for (grape::fid_t i = 0; i < fnum_; ++i) {
      auto& array = vertex_map->lid2Oids_[i];
      array = lid2Oids_[i].GetArray();
      vertex_map->lid2Oids_accessor_[i].Init(array);
    }

    vertex_map->oid2Lids_ = oid2Lids_;
    size_t nbytes = 0;
    // Builder ovg2l and ovgids
    int64_t ovnum = vertex_map->ovnum_;
    LOG(INFO) << "ivnum: " << vertex_map->ivnum_ << ", " << ovnum;
#if defined(WITH_PROFILING)
    auto time0 = grape::GetCurrentTime();
#endif
    {
      std::atomic<int64_t> current_ind(0);
      int thread_num =
          (std::thread::hardware_concurrency() + local_num_ - 1) / local_num_;
      std::vector<std::thread> threads(thread_num);
      vid_array_builder_t gid_builder;
      gid_builder.Resize(ovnum);
      const oid_t* outer_lid2Oids_accessor_ = outer_oid_array_->raw_values();
      for (int i = 0; i < thread_num; ++i) {
        threads[i] = std::thread(
            [&](int fid) {
              int64_t begin, end;
              while (true) {
                begin = std::min(ovnum, current_ind.fetch_add(
                                            4096, std::memory_order_relaxed));
                end = std::min(begin + 4096, ovnum);
<<<<<<< HEAD
                LOG(INFO) << "begin " << begin << ", end" << end;
=======
                // LOG(INFO) << "begin " << being << ", end" << end;
>>>>>>> 755a5793
                if (begin >= end) {
                  break;
                }
                for (int64_t j = begin; j < end; ++j) {
                  // LOG(INFO)
                  // << "j " << j << ", oid " << outer_lid2Oids_accessor_[j];
                  CHECK(getGid(outer_lid2Oids_accessor_[j], gid_builder[j]));
                }
              }
            },
            i);
      }
      for (int i = 0; i < thread_num; ++i) {
        threads[i].join();
      }
      gid_builder.Advance(ovnum);
      gid_builder.Finish(&vertex_map->outer_lid2Gids_);
      vertex_map->outer_lid2Gids_accessor_.Init(vertex_map->outer_lid2Gids_);
    }
#if defined(WITH_PROFILING)
    auto time1 = grape::GetCurrentTime();
    LOG(INFO) << "Build gid array len: "
              << vertex_map->outer_lid2Gids_->length() << " cost"
              << (time1 - time0) << " seconds";
#endif
    {
      typename vineyard::InternalType<vid_t>::vineyard_builder_type
          array_builder(client, vertex_map->outer_lid2Gids_);
      auto vineyard_gid_array =
          *std::dynamic_pointer_cast<vineyard::NumericArray<vid_t>>(
              array_builder.Seal(client));
      nbytes += vineyard_gid_array.nbytes();
      vertex_map->meta_.AddMember("outerLid2Gids", vineyard_gid_array.meta());
    }
    {
      int thread_num = GraphXVertexMap<oid_t, vid_t>::thread_num;
      vertex_map->outer_gid2Lids_.resize(thread_num);
      std::vector<std::thread> threads(thread_num);
      auto& gid_accessor = vertex_map->outer_lid2Gids_accessor_;
      int64_t chunk_size = (ovnum + thread_num - 1) / thread_num;
      int64_t ivnum = static_cast<int64_t>(vertex_map->ivnum_);
      for (int i = 0; i < thread_num; ++i) {
        threads[i] = std::thread(
            [&](int fid) {
              vineyard::HashmapBuilder<vid_t, vid_t> builder(client);
              builder.reserve(static_cast<size_t>(chunk_size));
              int64_t begin = std::min(chunk_size * fid, ovnum);
              int64_t end = std::min(begin + chunk_size, ovnum);
              for (int j = begin; j < end; ++j) {
                builder.emplace(gid_accessor[j], j + ivnum);
              }
              vertex_map->outer_gid2Lids_[fid] =
                  *std::dynamic_pointer_cast<vineyard::Hashmap<vid_t, vid_t>>(
                      builder.Seal(client));
            },
            i);
      }
      for (int i = 0; i < thread_num; ++i) {
        threads[i].join();
      }
      for (int i = 0; i < thread_num; ++i) {
        nbytes += vertex_map->outer_gid2Lids_[i].nbytes();
        vertex_map->meta_.AddMember("outerGid2Lids_" + i,
                                    vertex_map->outer_gid2Lids_[i].meta());
      }
    }
#if defined(WITH_PROFILING)
    auto time2 = grape::GetCurrentTime();
    LOG(INFO) << "building gid2lid cost" << (time2 - time1) << " seconds";
#endif
    vertex_map->fid2Pid_ = fid2Pid_.GetArray();
    vertex_map->pid2Fid_ = pid2Fid_.GetArray();

    // sealing outer gid mapping

    // vertex_map->outer_lid2Gids_ = outer_gid_array_.GetArray();

    vertex_map->meta_.SetTypeName(type_name<GraphXVertexMap<oid_t, vid_t>>());

    vertex_map->meta_.AddKeyValue("fnum", fnum_);
    vertex_map->meta_.AddKeyValue("fid", fid_);
    vertex_map->meta_.AddKeyValue("graphx_pid", graphx_pid_);

    // nbytes += initOuterGids(vertex_map);

    for (grape::fid_t i = 0; i < fnum_; ++i) {
      vertex_map->meta_.AddMember("oid2Lids_" + std::to_string(i),
                                  oid2Lids_[i].meta());
      nbytes += oid2Lids_[i].nbytes();

      vertex_map->meta_.AddMember("lid2Oids_" + std::to_string(i),
                                  lid2Oids_[i].meta());
      nbytes += lid2Oids_[i].nbytes();
    }
    vertex_map->meta_.AddMember("fid2Pid", fid2Pid_.meta());
    nbytes += fid2Pid_.nbytes();
    vertex_map->meta_.AddMember("pid2Fid", pid2Fid_.meta());
    nbytes += pid2Fid_.nbytes();

    vertex_map->meta_.SetNBytes(nbytes);

    VINEYARD_CHECK_OK(
        client.CreateMetaData(vertex_map->meta_, vertex_map->id_));
    // mark the builder as sealed
    this->set_sealed(true);
#if defined(WITH_PROFILING)
    auto finish_seal_ts = grape::GetCurrentTime();
    LOG(INFO) << "Sealing GraphX vertex map cost" << (finish_seal_ts - start_ts)
              << " seconds";
#endif

    return std::static_pointer_cast<vineyard::Object>(vertex_map);
  }

 protected:
  int graphx_pid_;

 private:
  inline bool getGid(const oid_t& oid, vid_t& gid) const {
    int32_t graphx_pid = static_cast<uint64_t>(oid) % fnum_;
    fid_t fid = pid2Fid_accessor_->Value(graphx_pid);
    return getGid(fid, oid, gid);
  }

  inline bool getGid(fid_t fid, const oid_t& oid, vid_t& gid) const {
    auto& rm = oid2Lids_[fid];
    auto iter = rm.find(oid);
    if (iter == rm.end()) {
      return false;
    } else {
      gid = lid2Gid(fid, iter->second);
      return true;
    }
  }
  inline vid_t lid2Gid(fid_t fid, const vid_t& lid) const {
    return id_parser_.generate_global_id(fid, lid);
  }

  grape::fid_t fnum_, fid_;
  int32_t local_num_;
  grape::IdParser<vid_t> id_parser_;
  vineyard::Client& client_;
  std::vector<vineyard_oid_array_t> lid2Oids_;
  std::vector<vineyard::Hashmap<oid_t, vid_t>> oid2Lids_;
  std::shared_ptr<oid_array_t> outer_oid_array_;
  vineyard::NumericArray<int32_t> fid2Pid_, pid2Fid_;
  std::shared_ptr<arrow::Int32Array> pid2Fid_accessor_;
  // vineyard_vid_array_t outer_gid_array_;
};

template <typename OID_T, typename VID_T>
class BasicGraphXVertexMapBuilder
    : public GraphXVertexMapBuilder<OID_T, VID_T> {
  using oid_t = OID_T;
  using vid_t = VID_T;
  using oid_array_t = typename vineyard::ConvertToArrowType<oid_t>::ArrayType;
  using oid_array_builder_t =
      typename vineyard::ConvertToArrowType<oid_t>::BuilderType;
  using base_t = GraphXVertexMapBuilder<oid_t, vid_t>;

 public:
  BasicGraphXVertexMapBuilder(vineyard::Client& client,
                              grape::CommSpec& comm_spec, int graphx_pid,
                              vineyard::ObjectID localVertexMapID)
      : GraphXVertexMapBuilder<oid_t, vid_t>(client, comm_spec.worker_num(),
                                             comm_spec.worker_id(), graphx_pid,
                                             comm_spec.local_num()),
        comm_spec_(comm_spec) {
    comm_spec_.Dup();
    partial_vmap = std::dynamic_pointer_cast<LocalVertexMap<oid_t, vid_t>>(
        client.GetObject(localVertexMapID));
    LOG(INFO) << "Worer [" << comm_spec.worker_id() << " got partial vmap id "
              << localVertexMapID
              << ", local vnum: " << partial_vmap->GetInnerVerticesNum()
              << ", graphx pid: " << graphx_pid;
    base_t::setOuterLid2Oid(partial_vmap->GetOuterLid2Oid().GetArray());
  }

  vineyard::Status Build(vineyard::Client& client) override {
#if defined(WITH_PROFILING)
    auto start_ts = grape::GetCurrentTime();
#endif
    std::vector<std::shared_ptr<oid_array_t>> collected_oids;
    std::shared_ptr<oid_array_t> our_oids =
        partial_vmap->GetInnerLid2Oid().GetArray();

    CHECK(vineyard::FragmentAllGatherArray<oid_t>(comm_spec_, our_oids,
                                                  collected_oids)
              .ok());
    CHECK_EQ(collected_oids.size(), comm_spec_.worker_num());
#if defined(WITH_PROFILING)
    auto shuffle_ts = grape::GetCurrentTime();
    LOG(INFO) << "Shuffle inner oids cost " << (shuffle_ts - start_ts)
              << " seconds";
#endif

    grape::fid_t curFid = comm_spec_.fid();

    int thread_num =
        (std::thread::hardware_concurrency() + comm_spec_.local_num() - 1) /
        comm_spec_.local_num();
    {
      std::atomic<grape::fid_t> current_fid(0);
      std::vector<std::thread> threads(thread_num);
      for (int i = 0; i < thread_num; ++i) {
        threads[i] = std::thread(
            [&](int fid) {
              grape::fid_t cur_fid;
              while (true) {
                cur_fid = current_fid.fetch_add(1, std::memory_order_relaxed);
                if (cur_fid >= comm_spec_.fnum()) {
                  break;
                }
                if (cur_fid == curFid) {
                  this->SetOidArray(cur_fid, partial_vmap->GetInnerLid2Oid());
                  // builder for outer lid 2 gid
                } else {
                  typename vineyard::InternalType<oid_t>::vineyard_builder_type
                      array_builder(client, collected_oids[cur_fid]);
                  this->SetOidArray(
                      cur_fid,
                      *std::dynamic_pointer_cast<vineyard::NumericArray<oid_t>>(
                          array_builder.Seal(client)));
                }
              }
            },
            i);
      }
      for (auto& thrd : threads) {
        thrd.join();
      }
    }
#if defined(WITH_PROFILING)
    auto oidArrayTime = grape::GetCurrentTime();
    LOG(INFO) << "Buillding GraphX vertex map oid array"
              << (oidArrayTime - start_ts) << " seconds";
#endif
    {
      std::atomic<grape::fid_t> current_fid(0);
      std::vector<std::thread> threads(thread_num);
      for (int i = 0; i < thread_num; ++i) {
        threads[i] = std::thread(
            [&](int fid) {
              grape::fid_t cur_fid;
              while (true) {
                cur_fid = current_fid.fetch_add(1, std::memory_order_relaxed);
                if (cur_fid >= comm_spec_.fnum()) {
                  break;
                }
                vineyard::HashmapBuilder<oid_t, vid_t> builder(client);
                auto array = collected_oids[cur_fid]->raw_values();
                {
                  int64_t vnum = collected_oids[cur_fid]->length();
                  builder.reserve(static_cast<size_t>(vnum));
                  for (int64_t k = 0; k < vnum; ++k) {
                    builder.emplace(array[k], k);
                  }
                }
                // may be reuse local vm.
                {
                  this->SetOid2Lid(cur_fid,
                                   *std::dynamic_pointer_cast<
                                       vineyard::Hashmap<oid_t, vid_t>>(
                                       builder.Seal(client)));
                }
              }
            },
            i);
      }
      for (auto& thrd : threads) {
        thrd.join();
      }
    }
#if defined(WITH_PROFILING)
    auto oid2LidTime = grape::GetCurrentTime();
    LOG(INFO) << "Buillding oid2Lid cost" << (oid2LidTime - oidArrayTime)
              << " seconds";
#endif

    {
      // gather grape pid <-> graphx pid matching.
      std::vector<int32_t> fid2graphx_pids;
      fid2graphx_pids.resize(comm_spec_.fnum());
      int32_t tmp_graphx_pid = base_t::graphx_pid_;
      MPI_Allgather(&tmp_graphx_pid, 1, MPI_INT, fid2graphx_pids.data(), 1,
                    MPI_INT, comm_spec_.comm());

      {
        arrow::Int32Builder builder;
        CHECK(builder.AppendValues(fid2graphx_pids).ok());
        std::shared_ptr<arrow::Int32Array> graphx_pids_array;
        CHECK(builder.Finish(&graphx_pids_array).ok());
        vineyard::NumericArrayBuilder<int32_t> v6d_graphx_pids_builder(
            client, graphx_pids_array);
        this->SetFid2GraphXPids(
            *std::dynamic_pointer_cast<vineyard::NumericArray<int32_t>>(
                v6d_graphx_pids_builder.Seal(client)));
      }

      std::vector<int32_t> graphxPid2fid;
      graphxPid2fid.resize(comm_spec_.fnum());
      for (int i = 0; i < comm_spec_.fnum(); ++i) {
        graphxPid2fid[fid2graphx_pids[i]] = i;
      }
      {
        arrow::Int32Builder builder;
        CHECK(builder.AppendValues(graphxPid2fid).ok());
        std::shared_ptr<arrow::Int32Array> graphxPid2fid_array;
        CHECK(builder.Finish(&graphxPid2fid_array).ok());
        vineyard::NumericArrayBuilder<int32_t> v6d_graphx_pid2fid_builder(
            client, graphxPid2fid_array);
        this->SetGraphXPid2Fid(
            *std::dynamic_pointer_cast<vineyard::NumericArray<int32_t>>(
                v6d_graphx_pid2fid_builder.Seal(client)));
      }
    }

#if defined(WITH_PROFILING)
    auto finish_seal_ts = grape::GetCurrentTime();
    LOG(INFO) << "Buillding GraphX vertex map cost"
              << (finish_seal_ts - start_ts) << " seconds";
#endif
    return vineyard::Status::OK();
  }

 private:
  grape::CommSpec comm_spec_;
  std::shared_ptr<LocalVertexMap<OID_T, VID_T>> partial_vmap;
  //   grape::IdParser id_parser_;
};

template <typename OID_T, typename VID_T>
class GraphXVertexMapGetter {
  using oid_t = OID_T;
  using vid_t = VID_T;
  using oid_array_t = typename vineyard::ConvertToArrowType<oid_t>::ArrayType;
  using oid_array_builder_t =
      typename vineyard::ConvertToArrowType<oid_t>::BuilderType;

 public:
  GraphXVertexMapGetter() {}
  ~GraphXVertexMapGetter() {}
  std::shared_ptr<GraphXVertexMap<oid_t, vid_t>> Get(
      vineyard::Client& client, vineyard::ObjectID globalVMID) {
    auto globalVM = std::dynamic_pointer_cast<GraphXVertexMap<oid_t, vid_t>>(
        client.GetObject(globalVMID));
    LOG(INFO) << "Got global vm: " << globalVMID
              << " total vnum: " << globalVM->GetTotalVertexSize();
    return globalVM;
  }
};
}  // namespace gs

#endif  // ANALYTICAL_ENGINE_CORE_JAVA_GRAPHX_VERTEX_MAP_H<|MERGE_RESOLUTION|>--- conflicted
+++ resolved
@@ -492,11 +492,6 @@
                 begin = std::min(ovnum, current_ind.fetch_add(
                                             4096, std::memory_order_relaxed));
                 end = std::min(begin + 4096, ovnum);
-<<<<<<< HEAD
-                LOG(INFO) << "begin " << begin << ", end" << end;
-=======
-                // LOG(INFO) << "begin " << being << ", end" << end;
->>>>>>> 755a5793
                 if (begin >= end) {
                   break;
                 }

--- conflicted
+++ resolved
@@ -351,12 +351,12 @@
           int got;
           int64_t begin, end;
           while (true) {
-            got = current_fid.fetch_add(1, std::memory_order_relaxed);
+            got = current_chunk.fetch_add(1, std::memory_order_relaxed);
             if (got >= num_chunks) {
               break;
             }
-            begin = min(edges_num_, got * chunkSize);
-            end = min(edges_num_, begin + chunkSize);
+            begin = std::min(edges_num_, got * chunkSize);
+            end = std::min(edges_num_, begin + chunkSize);
             for (auto cur = begin; cur < end; ++cur) {
               auto src_lid = graphx_vertex_map.GetLid(src_oid_ptr[cur]);
               srcLids[cur] = src_lid;
@@ -381,15 +381,7 @@
 
     LOG(INFO) << "Loading edges size " << edges_num_
               << "vertices num: " << vnum_;
-<<<<<<< HEAD
-    const vid_t* src_lid_accessor_ = srcLids->raw_values();
-    const vid_t* dst_lid_accessor_ = dstLids->raw_values();
     grape::Bitset in_edge_active, out_edge_active;
-=======
-    // const vid_t* src_lid_accessor_ = srcLids->raw_values();
-    // const vid_t* dst_lid_accessor_ = dstLids->raw_values();
-    grape::BitSet in_edge_active, out_edge_active;
->>>>>>> 038c4060
     in_edge_active.init(edges_num_);
     out_edge_active.init(edges_num_);
     for (auto i = 0; i < edges_num_; ++i) {
@@ -537,26 +529,10 @@
     }
     edata_builder_.Finish(&edata_array_);
 
-<<<<<<< HEAD
-    const vid_t* src_accessor = srcLids->raw_values();
-    const vid_t* dst_accessor = dstLids->raw_values();
+    // const vid_t* src_accessor = srcLids->raw_values();
+    // const vid_t* dst_accessor = dstLids->raw_values();
     nbr_t* ie_mutable_ptr_begin = in_edge_builder_.MutablePointer(0);
     nbr_t* oe_mutable_ptr_begin = out_edge_builder_.MutablePointer(0);
-    for (auto i = 0; i < len; ++i) {
-      vid_t srcLid = src_accessor[i];
-      vid_t dstLid = dst_accessor[i];
-      {
-        if (out_edge_active.get_bit(i)) {
-          int dstPos = oe_offsets_[srcLid]++;
-          nbr_t* ptr = oe_mutable_ptr_begin + dstPos;
-          ptr->vid = dstLid;
-          ptr->eid = static_cast<eid_t>(i);
-        }
-=======
-    // const vid_t* src_accessor = srcLids->raw_values();
-    // const vid_t* dst_accessor = dstLids->raw_values();
-    const nbr_t* ie_mutable_ptr_begin = in_edge_builder_.MutablePointer(0);
-    const nbr_t* oe_mutable_ptr_begin = out_edge_builder_.MutablePointer(0);
     {
       int thread_num = 16;
       std::atomic<int> current_chunk(0);
@@ -570,12 +546,12 @@
           int got;
           int64_t begin, end;
           while (true) {
-            got = current_fid.fetch_add(1, std::memory_order_relaxed);
+            got = current_chunk.fetch_add(1, std::memory_order_relaxed);
             if (got >= num_chunks) {
               break;
             }
-            begin = min(len, got * chunkSize);
-            end = min(len, begin + chunkSize);
+            begin = std::min(len, got * chunkSize);
+            end = std::min(len, begin + chunkSize);
             for (auto i = begin; i < end; ++i) {
               vid_t srcLid = src_accessor[i];
               vid_t dstLid = dst_accessor[i];
@@ -602,7 +578,6 @@
             }
           }
         });
->>>>>>> 038c4060
       }
       for (auto& thrd : work_threads) {
         thrd.join();

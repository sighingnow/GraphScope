/** Copyright 2020 Alibaba Group Holding Limited.
 *
 * Licensed under the Apache License, Version 2.0 (the "License");
 * you may not use this file except in compliance with the License.
 * You may obtain a copy of the License at
 *
 * 	http://www.apache.org/licenses/LICENSE-2.0
 *
 * Unless required by applicable law or agreed to in writing, software
 * distributed under the License is distributed on an "AS IS" BASIS,
 * WITHOUT WARRANTIES OR CONDITIONS OF ANY KIND, either express or implied.
 * See the License for the specific language governing permissions and
 * limitations under the License.
 */

#ifndef ANALYTICAL_ENGINE_CORE_PARALLEL_PROPERTY_MESSAGE_MANAGER_H_
#define ANALYTICAL_ENGINE_CORE_PARALLEL_PROPERTY_MESSAGE_MANAGER_H_

#include "grape/graph/adj_list.h"
#include "grape/parallel/default_message_manager.h"

namespace gs {

/**
 * @brief Property message manager.
 *
 * The send and recv methods are not thread-safe.
 */
class PropertyMessageManager : public grape::DefaultMessageManager {
 public:
  /**
   * @brief Communication via a crossing edge a<-c. It sends message
   * from a to c.
   *
   * @tparam GRAPH_T
   * @tparam MESSAGE_T
   * @param frag
   * @param v: a
   * @param msg
   */
  template <typename GRAPH_T, typename MESSAGE_T>
  inline void SendMsgThroughIEdges(const GRAPH_T& frag,
                                   const typename GRAPH_T::vertex_t& v,
                                   const typename GRAPH_T::label_id_t e_label,
                                   const MESSAGE_T& msg) {
    grape::DestList dsts = frag.IEDests(v, e_label);
    auto* ptr = dsts.begin;
    typename GRAPH_T::vid_t gid = frag.GetInnerVertexGid(v);
    while (ptr != dsts.end) {
      auto fid = *(ptr++);
      to_send_[fid] << gid << msg;
    }
  }

  // for java
  template <typename GRAPH_T, typename VERTEX_T, typename LABEL_ID_T,
            typename MESSAGE_T>
  inline void SendMsgThroughIEdges(const GRAPH_T& frag, const VERTEX_T& v,
                                   const LABEL_ID_T e_label,
                                   const MESSAGE_T& msg) {
    grape::DestList dsts = frag.IEDests(v, e_label);
    auto* ptr = dsts.begin;
    typename GRAPH_T::vid_t gid = frag.GetInnerVertexGid(v);
    while (ptr != dsts.end) {
      auto fid = *(ptr++);
      to_send_[fid] << gid << msg;
    }
  }

  /**
   * @brief Communication via a crossing edge a->b. It sends message
   * from a to b.
   *
   * @tparam GRAPH_T
   * @tparam MESSAGE_T
   * @param frag
   * @param v: a
   * @param msg
   */
  template <typename GRAPH_T, typename MESSAGE_T>
  inline void SendMsgThroughOEdges(const GRAPH_T& frag,
                                   const typename GRAPH_T::vertex_t& v,
                                   const typename GRAPH_T::label_id_t e_label,
                                   const MESSAGE_T& msg) {
    auto dsts = frag.OEDests(v, e_label);
    auto* ptr = dsts.begin;
    typename GRAPH_T::vid_t gid = frag.GetInnerVertexGid(v);
    while (ptr != dsts.end) {
      auto fid = *(ptr++);
      to_send_[fid] << gid << msg;
    }
  }

  // for java
  template <typename GRAPH_T, typename VERTEX_T, typename LABEL_ID_T,
            typename MESSAGE_T>
  inline void SendMsgThroughOEdges(const GRAPH_T& frag, const VERTEX_T& v,
                                   const LABEL_ID_T e_label,
                                   const MESSAGE_T& msg) {
    auto dsts = frag.OEDests(v, e_label);
    auto* ptr = dsts.begin;
    typename GRAPH_T::vid_t gid = frag.GetInnerVertexGid(v);
    while (ptr != dsts.end) {
      auto fid = *(ptr++);
      to_send_[fid] << gid << msg;
    }
  }

  /**
   * @brief Communication via crossing edges a->b and a<-c. It sends message
   * from a to b and c.
   *
   * @tparam GRAPH_T
   * @tparam MESSAGE_T
   * @param frag
   * @param v: a
   * @param msg
   */
  template <typename GRAPH_T, typename MESSAGE_T>
  inline void SendMsgThroughEdges(const GRAPH_T& frag,
                                  const typename GRAPH_T::vertex_t& v,
                                  const typename GRAPH_T::label_id_t e_label,
                                  const MESSAGE_T& msg) {
    auto dsts = frag.IOEDests(v, e_label);
    auto* ptr = dsts.begin;
    typename GRAPH_T::vid_t gid = frag.GetInnerVertexGid(v);
    while (ptr != dsts.end) {
      auto fid = *(ptr++);
      to_send_[fid] << gid << msg;
    }
  }

  // for java
  template <typename GRAPH_T, typename VERTEX_T, typename LABEL_ID_T,
            typename MESSAGE_T>
  inline void SendMsgThroughEdges(const GRAPH_T& frag, const VERTEX_T& v,
                                  const LABEL_ID_T e_label,
                                  const MESSAGE_T& msg) {
    auto dsts = frag.IOEDests(v, e_label);
    auto* ptr = dsts.begin;
    typename GRAPH_T::vid_t gid = frag.GetInnerVertexGid(v);
    while (ptr != dsts.end) {
      auto fid = *(ptr++);
      to_send_[fid] << gid << msg;
    }
  }
  // for java
  template <typename GRAPH_T, typename VERTEX_T, typename MESSAGE_T>
<<<<<<< HEAD
  inline bool GetMessage(const GRAPH_T& frag, VERTEX_T& v,
                         MESSAGE_T& msg) {
=======
  inline bool JavaGetMessage(const GRAPH_T& frag, typename VERTEX_T& v,
                             MESSAGE_T& msg) {
>>>>>>> 9104401b
    return GetMessage<GRAPH_T, MESSAGE_T>(frag, v, msg);
  }

  // for java
  template <typename GRAPH_T, typename VERTEX_T, typename MESSAGE_T>
  inline void JavaSyncStateOnOuterVertex(const GRAPH_T& frag,
                                         const typename VERTEX_T& v,
                                         const MESSAGE_T& msg) {
    SyncStateOnOuterVertex<GRAPH_T, MESSAGE_T>(frag, v, msg);
  }
};

}  // namespace gs

#endif  // ANALYTICAL_ENGINE_CORE_PARALLEL_PROPERTY_MESSAGE_MANAGER_H_<|MERGE_RESOLUTION|>--- conflicted
+++ resolved
@@ -146,20 +146,16 @@
   }
   // for java
   template <typename GRAPH_T, typename VERTEX_T, typename MESSAGE_T>
-<<<<<<< HEAD
-  inline bool GetMessage(const GRAPH_T& frag, VERTEX_T& v,
-                         MESSAGE_T& msg) {
-=======
-  inline bool JavaGetMessage(const GRAPH_T& frag, typename VERTEX_T& v,
+
+  inline bool JavaGetMessage(const GRAPH_T& frag, VERTEX_T& v,
                              MESSAGE_T& msg) {
->>>>>>> 9104401b
     return GetMessage<GRAPH_T, MESSAGE_T>(frag, v, msg);
   }
 
   // for java
   template <typename GRAPH_T, typename VERTEX_T, typename MESSAGE_T>
   inline void JavaSyncStateOnOuterVertex(const GRAPH_T& frag,
-                                         const typename VERTEX_T& v,
+                                         const VERTEX_T& v,
                                          const MESSAGE_T& msg) {
     SyncStateOnOuterVertex<GRAPH_T, MESSAGE_T>(frag, v, msg);
   }

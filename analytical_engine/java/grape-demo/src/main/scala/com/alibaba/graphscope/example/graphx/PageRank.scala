package com.alibaba.graphscope.example.graphx

import com.alibaba.graphscope.graphx.GraphScopeHelper
import org.apache.spark.graphx.GraphLoader
import org.apache.spark.internal.Logging
import org.apache.spark.sql.SparkSession

object PageRank extends Logging{
  def main(args: Array[String]): Unit = {
    // Creates a SparkSession.
    val spark = SparkSession
      .builder
      .appName(s"${this.getClass.getSimpleName}")
      .getOrCreate()
    val sc = spark.sparkContext
    if (args.length < 2) {
      println("Expect 1 args")
      return 0;
    }
    val eFilePath = args(0);
    val numPartitions = args(1).toInt;
    log.info(s"Running for efile ${eFilePath}")
    val graph = GraphScopeHelper.edgeListFile(sc, eFilePath,canonicalOrientation = false,numPartitions)
    graph.cache()
<<<<<<< HEAD
    log.info(s"[PageRank: ] Load graph ${graph.numEdges}, ${graph.numVertices}")
//    val ranks = graph.pageRank(0.0001).vertices
    // Join the ranks with the usernames
    // Print the result
//    println(ranks.collect().mkString("\n"))
=======
    log.info(s"[GraphLoader: ] Load graph ${graph.numEdges}, ${graph.numVertices}")
    val ranks = graph.pageRank(0.0001).vertices
//     Join the ranks with the usernames
//     Print the result
    println(ranks.collect().mkString("\n"))
>>>>>>> c252b9af

    log.info(s"Finish query, graph vertices: ${graph.numVertices}  and edges: ${graph.numEdges}")

    sc.stop()
  }
}<|MERGE_RESOLUTION|>--- conflicted
+++ resolved
@@ -22,19 +22,11 @@
     log.info(s"Running for efile ${eFilePath}")
     val graph = GraphScopeHelper.edgeListFile(sc, eFilePath,canonicalOrientation = false,numPartitions)
     graph.cache()
-<<<<<<< HEAD
     log.info(s"[PageRank: ] Load graph ${graph.numEdges}, ${graph.numVertices}")
 //    val ranks = graph.pageRank(0.0001).vertices
     // Join the ranks with the usernames
     // Print the result
 //    println(ranks.collect().mkString("\n"))
-=======
-    log.info(s"[GraphLoader: ] Load graph ${graph.numEdges}, ${graph.numVertices}")
-    val ranks = graph.pageRank(0.0001).vertices
-//     Join the ranks with the usernames
-//     Print the result
-    println(ranks.collect().mkString("\n"))
->>>>>>> c252b9af
 
     log.info(s"Finish query, graph vertices: ${graph.numVertices}  and edges: ${graph.numEdges}")
 

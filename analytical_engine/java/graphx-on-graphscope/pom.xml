<?xml version="1.0" encoding="UTF-8"?>
<project xmlns="http://maven.apache.org/POM/4.0.0"
  xmlns:xsi="http://www.w3.org/2001/XMLSchema-instance"
  xsi:schemaLocation="http://maven.apache.org/POM/4.0.0 http://maven.apache.org/xsd/maven-4.0.0.xsd">
  <parent>
    <artifactId>grape-jdk-parent</artifactId>
    <groupId>com.alibaba.graphscope</groupId>
    <version>0.1</version>
  </parent>
  <modelVersion>4.0.0</modelVersion>

  <artifactId>graphx-on-graphscope</artifactId>

  <dependencies>
    <dependency>
      <groupId>org.scala-lang</groupId>
      <artifactId>scala-library</artifactId>
      <version>2.12.15</version>
    </dependency>
    <dependency>
      <groupId>org.scalatest</groupId>
      <artifactId>scalatest_2.12</artifactId>
      <version>3.0.2</version>
      <scope>test</scope>
    </dependency>
    <!--spark jars are available in class path -->
    <!-- do not include in the fat jar -->
    <dependency>
      <groupId>org.apache.spark</groupId>
      <artifactId>spark-graphx_2.12</artifactId>
      <version>3.2.1</version>
      <scope>compile</scope>
    </dependency>
    <dependency>
      <groupId>org.apache.spark</groupId>
      <artifactId>spark-sql_2.12</artifactId>
      <version>3.2.1</version>
    </dependency>
    <dependency>
      <groupId>com.alibaba.graphscope</groupId>
      <artifactId>grape-jdk</artifactId>
      <version>0.1</version>
      <classifier>shaded</classifier>
    </dependency>
    <!--    <dependency>-->
    <!--      <artifactId>logback-classic</artifactId>-->
    <!--      <groupId>ch.qos.logback</groupId>-->
    <!--    </dependency>-->
    <dependency>
      <groupId>junit</groupId>
      <artifactId>junit</artifactId>
      <scope>test</scope>
    </dependency>
    <dependency>
      <groupId>com.alibaba.fastffi</groupId>
      <artifactId>llvm4jni-runtime</artifactId>
      <version>0.1</version>
      <classifier>jar-with-dependencies</classifier>
    </dependency>
    <dependency>
      <artifactId>fastutil</artifactId>
      <groupId>it.unimi.dsi</groupId>
    </dependency>
  </dependencies>


  <build>
    <plugins>
      <plugin>
        <artifactId>maven-compiler-plugin</artifactId>
        <executions>
          <execution>
            <id>default-compile</id>
            <phase>none</phase>
          </execution>
          <execution>
            <id>default-testCompile</id>
            <phase>none</phase>
          </execution>
        </executions>
      </plugin>
      <plugin>
        <groupId>net.alchim31.maven</groupId>
        <artifactId>scala-maven-plugin</artifactId>
        <executions>
          <execution>
            <goals>
              <goal>compile</goal>
              <goal>testCompile</goal>
            </goals>
          </execution>
        </executions>
        <configuration>
          <scalaVersion>${scala.version}</scalaVersion>
        </configuration>
      </plugin>
      <plugin>
        <groupId>org.apache.maven.plugins</groupId>
        <artifactId>maven-surefire-plugin</artifactId>
        <executions>
          <execution>
            <phase>test</phase>
            <goals>
              <goal>test</goal>
            </goals>
          </execution>
        </executions>
      </plugin>
      <plugin>
        <artifactId>maven-shade-plugin</artifactId>
        <executions>
          <execution>
            <phase>package</phase>
            <goals>
              <goal>shade</goal>
            </goals>
            <configuration>
              <artifactSet>
                <includes>
                  <include>
                    com.alibaba.graphscope:*
                  </include>
                  <include>
                    com.alibaba.fastffi:*
                  </include>
<<<<<<< HEAD
		  <include>
		    it.unimi.dsi:fastutil*
		  </include>
=======
                  <include>
                    org.scala-lang:*
                  </include>
                  <include>
                    org.apache.spark:spark-graphx_2.12*
                  </include>
                  <include>
                    it.unimi.dsi:fastutil*
                  </include>
>>>>>>> 45b379ff
                </includes>
              </artifactSet>
              <filters>
                <filter>
                  <artifact>*:*</artifact>
                  <excludes>
                    <exclude>META-INF/*.SF</exclude>
                    <exclude>META-INF/*.DSA</exclude>
                    <exclude>META-INF/*.RSA</exclude>
                  </excludes>
                </filter>
              </filters>
              <finalName>${uberjar.name}</finalName>
            </configuration>
          </execution>
        </executions>
        <groupId>org.apache.maven.plugins</groupId>
      </plugin>
    </plugins>
  </build>

  <properties>
    <maven.compiler.source>8</maven.compiler.source>
    <maven.compiler.target>8</maven.compiler.target>
    <scala.version>2.12.15</scala.version>
    <skipTests>false</skipTests>
  </properties>

</project><|MERGE_RESOLUTION|>--- conflicted
+++ resolved
@@ -123,21 +123,9 @@
                   <include>
                     com.alibaba.fastffi:*
                   </include>
-<<<<<<< HEAD
 		  <include>
 		    it.unimi.dsi:fastutil*
 		  </include>
-=======
-                  <include>
-                    org.scala-lang:*
-                  </include>
-                  <include>
-                    org.apache.spark:spark-graphx_2.12*
-                  </include>
-                  <include>
-                    it.unimi.dsi:fastutil*
-                  </include>
->>>>>>> 45b379ff
                 </includes>
               </artifactSet>
               <filters>

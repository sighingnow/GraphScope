--- conflicted
+++ resolved
@@ -1,15 +1,11 @@
 package com.alibaba.graphscope.app;
 
 import com.alibaba.graphscope.communication.Communicator;
-import com.alibaba.graphscope.conf.GraphXConf;
 import com.alibaba.graphscope.context.DefaultContextBase;
 import com.alibaba.graphscope.context.GraphXAdaptorContext;
 import com.alibaba.graphscope.fragment.IFragment;
 import com.alibaba.graphscope.parallel.DefaultMessageManager;
-import com.alibaba.graphscope.utils.GraphConverter;
-import com.alibaba.graphscope.utils.GraphXProxy;
 import java.io.IOException;
-import java.lang.reflect.Method;
 import java.time.Duration;
 import org.apache.spark.graphx.Pregel;
 import org.apache.spark.launcher.InProcessLauncher;
@@ -19,25 +15,25 @@
 import org.slf4j.Logger;
 import org.slf4j.LoggerFactory;
 
-public class GraphXAdaptor<VDATA_T,EDATA_T> extends Communicator implements DefaultAppBase<Long,Long,VDATA_T,EDATA_T, GraphXAdaptorContext<VDATA_T,EDATA_T>>{
+public class GraphXAdaptor<VDATA_T, EDATA_T> extends Communicator implements
+    DefaultAppBase<Long, Long, VDATA_T, EDATA_T, GraphXAdaptorContext<VDATA_T, EDATA_T>> {
+
     private static Logger logger = LoggerFactory.getLogger(GraphXAdaptor.class.getName());
     private static String gsRuntimeJar = "local:/opt/graphscope/lib/grape-runtime-0.1-shaded.jar";
     private static String gsLibPath = "/opt/graphscope/lib";
+
     @Override
     public void PEval(IFragment<Long, Long, VDATA_T, EDATA_T> graph,
         DefaultContextBase<Long, Long, VDATA_T, EDATA_T> context,
         DefaultMessageManager messageManager) {
-        GraphXAdaptorContext<VDATA_T,EDATA_T> ctx = (GraphXAdaptorContext<VDATA_T, EDATA_T>) context;
+        GraphXAdaptorContext<VDATA_T, EDATA_T> ctx = (GraphXAdaptorContext<VDATA_T, EDATA_T>) context;
         try {
             //Set communicator to Pregel Class static field.
             Pregel.setCommunicator((Communicator) this);
             Pregel.setMessageManager(messageManager);
-<<<<<<< HEAD
-            Thread.currentThread().setContextClassLoader();
-=======
-            logger.info("ctx" + Thread.currentThread().getContextClassLoader() + ", class: " + getClass().getClassLoader());
-	    Thread.currentThread().setContextClassLoader(getClass().getClassLoader());
->>>>>>> d57243ba
+            logger.info("ctx" + Thread.currentThread().getContextClassLoader() + ", class: "
+                + getClass().getClassLoader());
+            Thread.currentThread().setContextClassLoader(getClass().getClassLoader());
             invokeMain(ctx.getUserClassName());
         } catch (IOException e) {
             e.printStackTrace();
@@ -50,17 +46,16 @@
     public void IncEval(IFragment<Long, Long, VDATA_T, EDATA_T> graph,
         DefaultContextBase<Long, Long, VDATA_T, EDATA_T> context,
         DefaultMessageManager messageManager) {
-        GraphXAdaptorContext<VDATA_T,EDATA_T> ctx = (GraphXAdaptorContext<VDATA_T, EDATA_T>) context;
+        GraphXAdaptorContext<VDATA_T, EDATA_T> ctx = (GraphXAdaptorContext<VDATA_T, EDATA_T>) context;
 //        GraphXProxy graphXProxy = ctx.getGraphXProxy();
         //There will be no incEval.
     }
 
     /**
-     * Invoking main function of user scala app. This will do
-     *     1) Start spark inprocess
-     *     2) create graphxProxy in scala
-     *     3) create graphConverter in scala
-     *     4) convert graphx-Graph to fragment, and kick-off computation in graphx proxy.
+     * Invoking main function of user scala app. This will do 1) Start spark inprocess 2) create
+     * graphxProxy in scala 3) create graphConverter in scala 4) convert graphx-Graph to fragment,
+     * and kick-off computation in graphx proxy.
+     *
      * @param userClassName userClassName
      * @throws IOException
      * @throws InterruptedException
@@ -112,6 +107,7 @@
         }
         logger.info("waiting finished");
     }
+
     private void waitFor(SparkAppHandle handle) throws Exception {
         try {
             eventually(Duration.ofSeconds(10), Duration.ofMillis(10), () -> {
@@ -125,6 +121,7 @@
             }
         }
     }
+
     /**
      * Call a closure that performs a check every "period" until it succeeds, or the timeout
      * elapses.

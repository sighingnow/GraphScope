package com.alibaba.graphscope.context;

import com.alibaba.fastjson.JSONObject;
import com.alibaba.graphscope.ds.Vertex;
import com.alibaba.graphscope.ds.VertexRange;
import com.alibaba.graphscope.fragment.IFragment;
import com.alibaba.graphscope.graph.GraphXPIE;
import com.alibaba.graphscope.parallel.DefaultMessageManager;
import com.alibaba.graphscope.utils.FFITypeFactoryhelper;
import com.alibaba.graphscope.utils.array.PrimitiveArray;
import java.io.BufferedWriter;
import java.io.File;
import java.io.FileWriter;
import java.io.IOException;
import java.net.URLClassLoader;
import java.util.concurrent.ExecutorService;
import org.apache.spark.graphx.GraphXConf;
import org.slf4j.Logger;
import org.slf4j.LoggerFactory;

public class GraphXAdaptorContext<VDATA_T, EDATA_T, MSG>
    extends VertexDataContext<IFragment<Long, Long, VDATA_T, EDATA_T>, VDATA_T>
    implements DefaultContextBase<Long, Long, VDATA_T, EDATA_T> {

    public static <VD, ED, M> GraphXAdaptorContext<VD, ED, M> create(String vdClass, String edClass,
        String msgClass) {
        if (vdClass.equals("int64_t") && edClass.equals("int64_t") && msgClass.equals("int64_t")) {
            return (GraphXAdaptorContext<VD, ED, M>) new GraphXAdaptorContext<Long, Long, Long>();
        } else if (vdClass.equals("int64_t") && edClass.equals("int32_t")
            && msgClass.equals("int64_t")) {
            return (GraphXAdaptorContext<VD, ED, M>) new GraphXAdaptorContext<Long, Integer, Long>();
        } else if (vdClass.equals("double") && edClass.equals("int32_t") && msgClass.equals(
            "double")) {
            return (GraphXAdaptorContext<VD, ED, M>) new GraphXAdaptorContext<Double, Integer, Double>();
        } else if (vdClass.equals("double") && edClass.equals("double") && msgClass.equals(
            "double")) {
            return (GraphXAdaptorContext<VD, ED, M>) new GraphXAdaptorContext<Double, Double, Double>();
        } else {
            throw new IllegalStateException(
                "not supported classes: " + vdClass + "," + edClass + ","
                    + msgClass);
        }
    }

    private static Logger logger = LoggerFactory.getLogger(GraphXAdaptorContext.class.getName());
    private static String VPROG_SERIALIZATION = "vprog_path";
    private static String SEND_MSG_SERIALIZATION = "send_msg_path";
    private static String MERGE_MSG_SERIALIZATION = "merge_msg_path";
    private static String VD_CLASS = "vd_class";
    private static String ED_CLASS = "ed_class";
    private static String MSG_CLASS = "msg_class";
    private static String INITIAL_MSG = "initial_msg";
    private static int numCores = 8;
    private String vprogFilePath, sendMsgFilePath, mergeMsgFilePath;
    private Class<? extends VDATA_T> vdClass;
    private Class<? extends EDATA_T> edClass;
    private Class<? extends MSG> msgClass;
    private GraphXConf<VDATA_T, EDATA_T, MSG> conf;
    private GraphXPIE<VDATA_T, EDATA_T, MSG> graphXProxy;
    private MSG initialMsg;
    private int maxIterations;
    public ExecutorService executor;
    private URLClassLoader classLoader;

    public void setClassLoader(URLClassLoader classLoader) {
        this.classLoader = classLoader;
    }

    public GraphXConf getConf() {
        return conf;
    }
<<<<<<< HEAD
=======
  }
  private static Logger logger = LoggerFactory.getLogger(GraphXAdaptorContext.class.getName());
  private static String VPROG_SERIALIZATION = "vprog_path";
  private static String SEND_MSG_SERIALIZATION = "send_msg_path";
  private static String MERGE_MSG_SERIALIZATION = "merge_msg_path";
  private static String VD_CLASS = "vd_class";
  private static String ED_CLASS = "ed_class";
  private static String MSG_CLASS = "msg_class";
  private static String INITIAL_MSG = "initial_msg";
  private static int numCores = 8;
  private String vprogFilePath, sendMsgFilePath, mergeMsgFilePath;
  private Class<? extends VDATA_T> vdClass;
  private Class<? extends EDATA_T> edClass;
  private Class<? extends MSG> msgClass;
  private GraphXConf<VDATA_T, EDATA_T, MSG> conf;
  private GraphXPIE<VDATA_T, EDATA_T, MSG> graphXProxy;
  private MSG initialMsg;
  private int maxIterations;
  public ExecutorService executor;
  private URLClassLoader classLoader;
  public void setClassLoader(URLClassLoader classLoader) {
    this.classLoader = classLoader;
  }

  public GraphXConf getConf() {
    return conf;
  }
>>>>>>> 2cfe6fe0

    public GraphXPIE<VDATA_T, EDATA_T, MSG> getGraphXProxy() {
        return graphXProxy;
    }

    public MSG getInitialMsg() {
        return initialMsg;
    }

    /**
     * We need to deserialize `vprog`, `sendMsg` and `mergeMsg` from file.
     *
     * @param frag           The graph fragment providing accesses to graph data.
     * @param messageManager The message manger which manages messages between fragments.
     * @param jsonObject     String args from cmdline.
     */
    @Override
    public void Init(IFragment<Long, Long, VDATA_T, EDATA_T> frag,
        DefaultMessageManager messageManager, JSONObject jsonObject) {
        String vdClassStr = jsonObject.getString(VD_CLASS);
        String edClassStr = jsonObject.getString(ED_CLASS);
        String msgClassStr = jsonObject.getString(MSG_CLASS);
        logger.info("received vd {} ed {} msg {}", vdClassStr, edClassStr, msgClassStr);
        logger.info("Parallelism: " + numCores);

        maxIterations = jsonObject.getInteger("max_iterations");
        logger.info("Max iterations: " + maxIterations);

<<<<<<< HEAD
        // TODO: support loading user specified class(in user_jar_path)
        vdClass = (Class<? extends VDATA_T>) loadClassWithName(classLoader, vdClassStr);
        edClass = (Class<? extends EDATA_T>) loadClassWithName(classLoader, edClassStr);
        msgClass = (Class<? extends MSG>) loadClassWithName(classLoader, msgClassStr);
        // FIXME: create conf

        conf = new GraphXConf<>(scala.reflect.ClassTag.apply(vdClass),
            scala.reflect.ClassTag.apply(edClass),
            scala.reflect.ClassTag.apply(msgClass));
        // TODO: get vdata class from conf
=======
        //TODO: support loading user specified class(in user_jar_path)
        vdClass = (Class<? extends VDATA_T>) loadClassWithName(classLoader,
            vdClassStr);
        edClass = (Class<? extends EDATA_T>) loadClassWithName(classLoader,
            edClassStr);
        msgClass = (Class<? extends MSG>) loadClassWithName(classLoader,
            msgClassStr);
        //FIXME: create conf

        conf = new GraphXConf<>(
            scala.reflect.ClassTag.apply(vdClass),
            scala.reflect.ClassTag.apply(edClass),
            scala.reflect.ClassTag.apply(msgClass));
        //TODO: get vdata class from conf
>>>>>>> 2cfe6fe0
        createFFIContext(frag, conf.getVdClass(), false);

        this.vprogFilePath = jsonObject.getString(VPROG_SERIALIZATION);
        this.sendMsgFilePath = jsonObject.getString(SEND_MSG_SERIALIZATION);
        this.mergeMsgFilePath = jsonObject.getString(MERGE_MSG_SERIALIZATION);
<<<<<<< HEAD
        if (this.vprogFilePath == null || this.vprogFilePath.isEmpty()
            || this.sendMsgFilePath == null
            || this.sendMsgFilePath.isEmpty() || this.mergeMsgFilePath == null
            || this.mergeMsgFilePath.isEmpty()) {
            throw new IllegalStateException(
                "file path empty " + vprogFilePath + ", " + sendMsgFilePath
                    + "," + mergeMsgFilePath);
        }
        String msgStr = jsonObject.getString(INITIAL_MSG);
        logger.info("Initial msg in str: " + msgStr);
        // get initial msg
=======
        if (this.vprogFilePath == null || this.vprogFilePath.isEmpty() ||
            this.sendMsgFilePath == null || this.sendMsgFilePath.isEmpty() ||
            this.mergeMsgFilePath == null || this.mergeMsgFilePath.isEmpty()) {
            throw new IllegalStateException(
                "file path empty " + vprogFilePath + ", " + sendMsgFilePath + ","
                    + mergeMsgFilePath);
        }
        String msgStr = jsonObject.getString(INITIAL_MSG);
        logger.info("Initial msg in str: " + msgStr);
        //get initial msg
>>>>>>> 2cfe6fe0
        if (msgClass.equals(Long.class)) {
            this.initialMsg = (MSG) Long.valueOf(msgStr);
        } else if (msgClass.equals(Double.class)) {
            this.initialMsg = (MSG) Double.valueOf(msgStr);
        } else if (msgClass.equals(Integer.class)) {
            this.initialMsg = (MSG) Integer.valueOf(msgStr);
        } else {
            throw new IllegalStateException("unmatched msg class " + msgClass.getName());
        }
<<<<<<< HEAD
        //        graphXProxy = create(messageManager, vdClass,  edClass, msgClass, (IFragment) frag,
        //        mergeMsgFilePath, vprogFilePath, sendMsgFilePath, maxIterations, numCores,initialMsg);
        graphXProxy =
            new GraphXPIE<>(conf, vprogFilePath, sendMsgFilePath, mergeMsgFilePath, classLoader);
        logger.info("create graphx proxy: {}", graphXProxy);
        System.gc();
    }

    @Override
    public void Output(IFragment<Long, Long, VDATA_T, EDATA_T> frag) {
        String prefix = "/tmp/graphx_output";
        String filePath = prefix + "_frag_" + String.valueOf(frag.fid());
        PrimitiveArray<VDATA_T> vdArray = graphXProxy.getNewVdataArray();

        try {
            FileWriter fileWritter = new FileWriter(new File(filePath));
            BufferedWriter bufferedWriter = new BufferedWriter(fileWritter);
            VertexRange<Long> innerNodes = frag.innerVertices();

            Vertex<Long> cur = FFITypeFactoryhelper.newVertexLong();
            for (long index = 0; index < frag.getInnerVerticesNum(); ++index) {
                cur.SetValue(index);
                Long oid = frag.getId(cur);
                bufferedWriter.write(
                    cur.GetValue() + "\t" + oid + "\t" + vdArray.get(index) + "\n");
            }
            bufferedWriter.close();
        } catch (IOException e) {
            e.printStackTrace();
        }
    }

    private Class<?> loadClassWithName(ClassLoader cl, String name) {
        if (name.equals("int") || name.equals("int32_t")) {
            return Integer.class;
        } else if (name.equals("long") || name.equals("int64_t")) {
            return Long.class;
        } else if (name.equals("double")) {
            return Double.class;
        }
        throw new IllegalStateException("Unrecoginizable :" + name);
=======
//        graphXProxy = create(messageManager, vdClass,  edClass, msgClass, (IFragment) frag, mergeMsgFilePath, vprogFilePath, sendMsgFilePath, maxIterations, numCores,initialMsg);
        graphXProxy = new GraphXPIE<>(conf, vprogFilePath, sendMsgFilePath, mergeMsgFilePath, classLoader);
        graphXProxy.init(frag, messageManager, initialMsg, maxIterations);
        logger.info("create graphx proxy: {}", graphXProxy);
        System.gc();
  }


  @Override
  public void Output(IFragment<Long, Long, VDATA_T, EDATA_T> frag) {
    String prefix = "/tmp/graphx_output";
    String filePath = prefix + "_frag_" + String.valueOf(frag.fid());
    PrimitiveArray<VDATA_T> vdArray = graphXProxy.getNewVdataArray();

    try {
      FileWriter fileWritter = new FileWriter(new File(filePath));
      BufferedWriter bufferedWriter = new BufferedWriter(fileWritter);
      VertexRange<Long> innerNodes = frag.innerVertices();

      Vertex<Long> cur = FFITypeFactoryhelper.newVertexLong();
      for (long index = 0; index < frag.getInnerVerticesNum(); ++index) {
        cur.SetValue(index);
        Long oid = frag.getId(cur);
        bufferedWriter.write(cur.GetValue() + "\t" + oid + "\t" + vdArray.get(index) + "\n");
      }
      bufferedWriter.close();
    } catch (IOException e) { e.printStackTrace(); }
  }

  private Class<?> loadClassWithName(ClassLoader cl, String name) {
    if (name.equals("int") || name.equals("int32_t")) {
      return Integer.class;
    } else if (name.equals("long") || name.equals("int64_t")) {
      return Long.class;
    } else if (name.equals("double")) {
      return Double.class;
>>>>>>> 2cfe6fe0
    }
}<|MERGE_RESOLUTION|>--- conflicted
+++ resolved
@@ -21,57 +21,23 @@
 public class GraphXAdaptorContext<VDATA_T, EDATA_T, MSG>
     extends VertexDataContext<IFragment<Long, Long, VDATA_T, EDATA_T>, VDATA_T>
     implements DefaultContextBase<Long, Long, VDATA_T, EDATA_T> {
+  public static <VD, ED, M> GraphXAdaptorContext<VD, ED, M> create(String vdClass, String edClass,
+                                                                   String msgClass) {
+    if (vdClass.equals("int64_t") && edClass.equals("int64_t") && msgClass.equals("int64_t")) {
+      return (GraphXAdaptorContext<VD, ED, M>) new GraphXAdaptorContext<Long, Long, Long>();
+    } else if (vdClass.equals("int64_t") && edClass.equals("int32_t")
+               && msgClass.equals("int64_t")) {
+      return (GraphXAdaptorContext<VD, ED, M>) new GraphXAdaptorContext<Long, Integer, Long>();
+    } else if (vdClass.equals("double") && edClass.equals("int32_t") && msgClass.equals("double")) {
+      return (GraphXAdaptorContext<VD, ED, M>) new GraphXAdaptorContext<Double, Integer, Double>();
+    } else if (vdClass.equals("double") && edClass.equals("double") && msgClass.equals("double")) {
+      return (GraphXAdaptorContext<VD, ED, M>) new GraphXAdaptorContext<Double, Double, Double>();
+    } else {
+      throw new IllegalStateException("not supported classes: " + vdClass + "," + edClass + ","
+                                      + msgClass);
+    }
+  }
 
-    public static <VD, ED, M> GraphXAdaptorContext<VD, ED, M> create(String vdClass, String edClass,
-        String msgClass) {
-        if (vdClass.equals("int64_t") && edClass.equals("int64_t") && msgClass.equals("int64_t")) {
-            return (GraphXAdaptorContext<VD, ED, M>) new GraphXAdaptorContext<Long, Long, Long>();
-        } else if (vdClass.equals("int64_t") && edClass.equals("int32_t")
-            && msgClass.equals("int64_t")) {
-            return (GraphXAdaptorContext<VD, ED, M>) new GraphXAdaptorContext<Long, Integer, Long>();
-        } else if (vdClass.equals("double") && edClass.equals("int32_t") && msgClass.equals(
-            "double")) {
-            return (GraphXAdaptorContext<VD, ED, M>) new GraphXAdaptorContext<Double, Integer, Double>();
-        } else if (vdClass.equals("double") && edClass.equals("double") && msgClass.equals(
-            "double")) {
-            return (GraphXAdaptorContext<VD, ED, M>) new GraphXAdaptorContext<Double, Double, Double>();
-        } else {
-            throw new IllegalStateException(
-                "not supported classes: " + vdClass + "," + edClass + ","
-                    + msgClass);
-        }
-    }
-
-    private static Logger logger = LoggerFactory.getLogger(GraphXAdaptorContext.class.getName());
-    private static String VPROG_SERIALIZATION = "vprog_path";
-    private static String SEND_MSG_SERIALIZATION = "send_msg_path";
-    private static String MERGE_MSG_SERIALIZATION = "merge_msg_path";
-    private static String VD_CLASS = "vd_class";
-    private static String ED_CLASS = "ed_class";
-    private static String MSG_CLASS = "msg_class";
-    private static String INITIAL_MSG = "initial_msg";
-    private static int numCores = 8;
-    private String vprogFilePath, sendMsgFilePath, mergeMsgFilePath;
-    private Class<? extends VDATA_T> vdClass;
-    private Class<? extends EDATA_T> edClass;
-    private Class<? extends MSG> msgClass;
-    private GraphXConf<VDATA_T, EDATA_T, MSG> conf;
-    private GraphXPIE<VDATA_T, EDATA_T, MSG> graphXProxy;
-    private MSG initialMsg;
-    private int maxIterations;
-    public ExecutorService executor;
-    private URLClassLoader classLoader;
-
-    public void setClassLoader(URLClassLoader classLoader) {
-        this.classLoader = classLoader;
-    }
-
-    public GraphXConf getConf() {
-        return conf;
-    }
-<<<<<<< HEAD
-=======
-  }
   private static Logger logger = LoggerFactory.getLogger(GraphXAdaptorContext.class.getName());
   private static String VPROG_SERIALIZATION = "vprog_path";
   private static String SEND_MSG_SERIALIZATION = "send_msg_path";
@@ -91,6 +57,7 @@
   private int maxIterations;
   public ExecutorService executor;
   private URLClassLoader classLoader;
+
   public void setClassLoader(URLClassLoader classLoader) {
     this.classLoader = classLoader;
   }
@@ -98,150 +65,75 @@
   public GraphXConf getConf() {
     return conf;
   }
->>>>>>> 2cfe6fe0
 
-    public GraphXPIE<VDATA_T, EDATA_T, MSG> getGraphXProxy() {
-        return graphXProxy;
-    }
-
-    public MSG getInitialMsg() {
-        return initialMsg;
-    }
-
-    /**
-     * We need to deserialize `vprog`, `sendMsg` and `mergeMsg` from file.
-     *
-     * @param frag           The graph fragment providing accesses to graph data.
-     * @param messageManager The message manger which manages messages between fragments.
-     * @param jsonObject     String args from cmdline.
-     */
-    @Override
-    public void Init(IFragment<Long, Long, VDATA_T, EDATA_T> frag,
-        DefaultMessageManager messageManager, JSONObject jsonObject) {
-        String vdClassStr = jsonObject.getString(VD_CLASS);
-        String edClassStr = jsonObject.getString(ED_CLASS);
-        String msgClassStr = jsonObject.getString(MSG_CLASS);
-        logger.info("received vd {} ed {} msg {}", vdClassStr, edClassStr, msgClassStr);
-        logger.info("Parallelism: " + numCores);
-
-        maxIterations = jsonObject.getInteger("max_iterations");
-        logger.info("Max iterations: " + maxIterations);
-
-<<<<<<< HEAD
-        // TODO: support loading user specified class(in user_jar_path)
-        vdClass = (Class<? extends VDATA_T>) loadClassWithName(classLoader, vdClassStr);
-        edClass = (Class<? extends EDATA_T>) loadClassWithName(classLoader, edClassStr);
-        msgClass = (Class<? extends MSG>) loadClassWithName(classLoader, msgClassStr);
-        // FIXME: create conf
-
-        conf = new GraphXConf<>(scala.reflect.ClassTag.apply(vdClass),
-            scala.reflect.ClassTag.apply(edClass),
-            scala.reflect.ClassTag.apply(msgClass));
-        // TODO: get vdata class from conf
-=======
-        //TODO: support loading user specified class(in user_jar_path)
-        vdClass = (Class<? extends VDATA_T>) loadClassWithName(classLoader,
-            vdClassStr);
-        edClass = (Class<? extends EDATA_T>) loadClassWithName(classLoader,
-            edClassStr);
-        msgClass = (Class<? extends MSG>) loadClassWithName(classLoader,
-            msgClassStr);
-        //FIXME: create conf
-
-        conf = new GraphXConf<>(
-            scala.reflect.ClassTag.apply(vdClass),
-            scala.reflect.ClassTag.apply(edClass),
-            scala.reflect.ClassTag.apply(msgClass));
-        //TODO: get vdata class from conf
->>>>>>> 2cfe6fe0
-        createFFIContext(frag, conf.getVdClass(), false);
-
-        this.vprogFilePath = jsonObject.getString(VPROG_SERIALIZATION);
-        this.sendMsgFilePath = jsonObject.getString(SEND_MSG_SERIALIZATION);
-        this.mergeMsgFilePath = jsonObject.getString(MERGE_MSG_SERIALIZATION);
-<<<<<<< HEAD
-        if (this.vprogFilePath == null || this.vprogFilePath.isEmpty()
-            || this.sendMsgFilePath == null
-            || this.sendMsgFilePath.isEmpty() || this.mergeMsgFilePath == null
-            || this.mergeMsgFilePath.isEmpty()) {
-            throw new IllegalStateException(
-                "file path empty " + vprogFilePath + ", " + sendMsgFilePath
-                    + "," + mergeMsgFilePath);
-        }
-        String msgStr = jsonObject.getString(INITIAL_MSG);
-        logger.info("Initial msg in str: " + msgStr);
-        // get initial msg
-=======
-        if (this.vprogFilePath == null || this.vprogFilePath.isEmpty() ||
-            this.sendMsgFilePath == null || this.sendMsgFilePath.isEmpty() ||
-            this.mergeMsgFilePath == null || this.mergeMsgFilePath.isEmpty()) {
-            throw new IllegalStateException(
-                "file path empty " + vprogFilePath + ", " + sendMsgFilePath + ","
-                    + mergeMsgFilePath);
-        }
-        String msgStr = jsonObject.getString(INITIAL_MSG);
-        logger.info("Initial msg in str: " + msgStr);
-        //get initial msg
->>>>>>> 2cfe6fe0
-        if (msgClass.equals(Long.class)) {
-            this.initialMsg = (MSG) Long.valueOf(msgStr);
-        } else if (msgClass.equals(Double.class)) {
-            this.initialMsg = (MSG) Double.valueOf(msgStr);
-        } else if (msgClass.equals(Integer.class)) {
-            this.initialMsg = (MSG) Integer.valueOf(msgStr);
-        } else {
-            throw new IllegalStateException("unmatched msg class " + msgClass.getName());
-        }
-<<<<<<< HEAD
-        //        graphXProxy = create(messageManager, vdClass,  edClass, msgClass, (IFragment) frag,
-        //        mergeMsgFilePath, vprogFilePath, sendMsgFilePath, maxIterations, numCores,initialMsg);
-        graphXProxy =
-            new GraphXPIE<>(conf, vprogFilePath, sendMsgFilePath, mergeMsgFilePath, classLoader);
-        logger.info("create graphx proxy: {}", graphXProxy);
-        System.gc();
-    }
-
-    @Override
-    public void Output(IFragment<Long, Long, VDATA_T, EDATA_T> frag) {
-        String prefix = "/tmp/graphx_output";
-        String filePath = prefix + "_frag_" + String.valueOf(frag.fid());
-        PrimitiveArray<VDATA_T> vdArray = graphXProxy.getNewVdataArray();
-
-        try {
-            FileWriter fileWritter = new FileWriter(new File(filePath));
-            BufferedWriter bufferedWriter = new BufferedWriter(fileWritter);
-            VertexRange<Long> innerNodes = frag.innerVertices();
-
-            Vertex<Long> cur = FFITypeFactoryhelper.newVertexLong();
-            for (long index = 0; index < frag.getInnerVerticesNum(); ++index) {
-                cur.SetValue(index);
-                Long oid = frag.getId(cur);
-                bufferedWriter.write(
-                    cur.GetValue() + "\t" + oid + "\t" + vdArray.get(index) + "\n");
-            }
-            bufferedWriter.close();
-        } catch (IOException e) {
-            e.printStackTrace();
-        }
-    }
-
-    private Class<?> loadClassWithName(ClassLoader cl, String name) {
-        if (name.equals("int") || name.equals("int32_t")) {
-            return Integer.class;
-        } else if (name.equals("long") || name.equals("int64_t")) {
-            return Long.class;
-        } else if (name.equals("double")) {
-            return Double.class;
-        }
-        throw new IllegalStateException("Unrecoginizable :" + name);
-=======
-//        graphXProxy = create(messageManager, vdClass,  edClass, msgClass, (IFragment) frag, mergeMsgFilePath, vprogFilePath, sendMsgFilePath, maxIterations, numCores,initialMsg);
-        graphXProxy = new GraphXPIE<>(conf, vprogFilePath, sendMsgFilePath, mergeMsgFilePath, classLoader);
-        graphXProxy.init(frag, messageManager, initialMsg, maxIterations);
-        logger.info("create graphx proxy: {}", graphXProxy);
-        System.gc();
+  public GraphXPIE<VDATA_T, EDATA_T, MSG> getGraphXProxy() {
+    return graphXProxy;
   }
 
+  public MSG getInitialMsg() {
+    return initialMsg;
+  }
+
+  /**
+   * We need to deserialize `vprog`, `sendMsg` and `mergeMsg` from file.
+   *
+   * @param frag           The graph fragment providing accesses to graph data.
+   * @param messageManager The message manger which manages messages between fragments.
+   * @param jsonObject     String args from cmdline.
+   */
+  @Override
+  public void Init(IFragment<Long, Long, VDATA_T, EDATA_T> frag,
+                   DefaultMessageManager messageManager, JSONObject jsonObject) {
+    String vdClassStr = jsonObject.getString(VD_CLASS);
+    String edClassStr = jsonObject.getString(ED_CLASS);
+    String msgClassStr = jsonObject.getString(MSG_CLASS);
+    logger.info("received vd {} ed {} msg {}", vdClassStr, edClassStr, msgClassStr);
+    logger.info("Parallelism: " + numCores);
+
+    maxIterations = jsonObject.getInteger("max_iterations");
+    logger.info("Max iterations: " + maxIterations);
+
+    // TODO: support loading user specified class(in user_jar_path)
+    vdClass = (Class<? extends VDATA_T>) loadClassWithName(classLoader, vdClassStr);
+    edClass = (Class<? extends EDATA_T>) loadClassWithName(classLoader, edClassStr);
+    msgClass = (Class<? extends MSG>) loadClassWithName(classLoader, msgClassStr);
+    // FIXME: create conf
+
+    conf = new GraphXConf<>(scala.reflect.ClassTag.apply(vdClass),
+                            scala.reflect.ClassTag.apply(edClass),
+                            scala.reflect.ClassTag.apply(msgClass));
+    // TODO: get vdata class from conf
+    createFFIContext(frag, conf.getVdClass(), false);
+
+    this.vprogFilePath = jsonObject.getString(VPROG_SERIALIZATION);
+    this.sendMsgFilePath = jsonObject.getString(SEND_MSG_SERIALIZATION);
+    this.mergeMsgFilePath = jsonObject.getString(MERGE_MSG_SERIALIZATION);
+    if (this.vprogFilePath == null || this.vprogFilePath.isEmpty() || this.sendMsgFilePath == null
+        || this.sendMsgFilePath.isEmpty() || this.mergeMsgFilePath == null
+        || this.mergeMsgFilePath.isEmpty()) {
+      throw new IllegalStateException("file path empty " + vprogFilePath + ", " + sendMsgFilePath
+                                      + "," + mergeMsgFilePath);
+    }
+    String msgStr = jsonObject.getString(INITIAL_MSG);
+    logger.info("Initial msg in str: " + msgStr);
+    // get initial msg
+    if (msgClass.equals(Long.class)) {
+      this.initialMsg = (MSG) Long.valueOf(msgStr);
+    } else if (msgClass.equals(Double.class)) {
+      this.initialMsg = (MSG) Double.valueOf(msgStr);
+    } else if (msgClass.equals(Integer.class)) {
+      this.initialMsg = (MSG) Integer.valueOf(msgStr);
+    } else {
+      throw new IllegalStateException("unmatched msg class " + msgClass.getName());
+    }
+    //        graphXProxy = create(messageManager, vdClass,  edClass, msgClass, (IFragment) frag,
+    //        mergeMsgFilePath, vprogFilePath, sendMsgFilePath, maxIterations, numCores,initialMsg);
+    graphXProxy =
+        new GraphXPIE<>(conf, vprogFilePath, sendMsgFilePath, mergeMsgFilePath, classLoader);
+    graphXProxy.init(frag, messageManager, initialMsg, maxIterations);
+    logger.info("create graphx proxy: {}", graphXProxy);
+    System.gc();
+  }
 
   @Override
   public void Output(IFragment<Long, Long, VDATA_T, EDATA_T> frag) {
@@ -271,6 +163,7 @@
       return Long.class;
     } else if (name.equals("double")) {
       return Double.class;
->>>>>>> 2cfe6fe0
+    } else {
+      throw new IllegalStateException("Not recognized name:" + name);
     }
-}+  }
--- conflicted
+++ resolved
@@ -208,7 +208,6 @@
                 CppClassName.ARROW_FRAGMENT_LOADER);
         logger.info("FragmentLoaderClass found {}", loaderClz.getName());
         try {
-<<<<<<< HEAD
 	    //Thread.currentThread().setContextClassLoader(GraphConverter.class.getClassLoader());
 	    //MutableURLClassLoader classLoader = (MutableURLClassLoader) GraphConverter.class.getClassLoader();
 	    URLClassLoader classLoader = (URLClassLoader) GraphConverter.class.getClassLoader();
@@ -216,11 +215,6 @@
 	    logger.info("fragment loader cl: " + loaderClz.getClassLoader());
             logger.info("search path 1: " + urlsToString(classLoader.getURLs()));
             logger.info("search path 2:: " + urlsToString(((URLClassLoader) loaderClz.getClassLoader()).getURLs()));
-=======
-            logger.info("current class loader: " + GraphConverter.class.getClassLoader());
-            logger.info("search path: " + urlsToString(
-                ((URLClassLoader) GraphConverter.class.getClassLoader()).getURLs()));
->>>>>>> a52c6f22
             //Native functions can not be placed in this jar. must be in runtime jar.!!!!
             Class<?> nativeClz = classLoader.loadClass(NATIVE_UTILS);
             Method method = nativeClz.getDeclaredMethod("createLoader");

--- conflicted
+++ resolved
@@ -60,13 +60,8 @@
 //            {"GLOG_v=10", MPI_EXEC, "-n", numWorker.toString(), "-hostfile",
 //            SPARK_CONF_WORKERS, GAE_HOME + "/build/graphx_runner", "--mm_file_prefix",
 //            mmFilePrefix};
-<<<<<<< HEAD
 //        String [] mpiCommand = {SHELL_SCRIPT, vertexFilePrefix, edgeFilePrefix,userClass};
         String [] commands = {"/bin/bash", SHELL_SCRIPT, vertexFilePrefix, edgeFilePrefix,userClass};
-=======
-        String[] mpiCommand = {SHELL_SCRIPT, vertexFilePrefix, edgeFilePrefix, userClass};
-        String[] commands = {"bash", "-c", "\"" + String.join(" ", mpiCommand) + "\""};
->>>>>>> 768944f9
         logger.info("Running command: " + String.join(" ", commands));
         processBuilder.command(commands);
         processBuilder.inheritIO();

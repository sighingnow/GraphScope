--- conflicted
+++ resolved
@@ -11,11 +11,7 @@
 import java.io.ObjectOutputStream
 import scala.reflect.ClassTag
 
-<<<<<<< HEAD
 class InHeapVertexDataStore[@specialized(Long,Double,Int) VD: ClassTag](val vdArray : PrimitiveArray[VD], val client : VineyardClient) extends VertexDataStore [VD]{
-=======
-class InHeapVertexDataStore[VD: ClassTag](val vdArray : PrimitiveArray[VD], val client : VineyardClient) extends VertexDataStore [VD] with Logging{
->>>>>>> c252b9af
 
   var vertexDataV6dId: Long = 0L
   override def size: Long = vdArray.size()

--- conflicted
+++ resolved
@@ -47,11 +47,7 @@
     //update the result to graph for a new graph.
 
     log.info(s"[Driver:] Writing back vertex data")
-<<<<<<< HEAD
-    grapeGraph.vertices.updateVertexData(VDATA_MAPPED_PATH, vdata_mapped_size)
-=======
-    val resVertices = grapeGraph.vertices.copyAndUpdateVertexData(VDATA_MAPPED_PATH, grapeGraph.numVertices * 16L).cache()
+    val resVertices = grapeGraph.vertices.copyAndUpdateVertexData(VDATA_MAPPED_PATH, vdata_mapped_size).cache()
     GrapeGraphImpl.fromExistingRDDs(resVertices, grapeGraph.edges).cache()
->>>>>>> 99d753aa
   }
 }
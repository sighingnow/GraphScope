package org.apache.spark.graphx

import com.alibaba.fastffi.FFITypeFactory
import com.alibaba.graphscope.ds.ImmutableTypedArray
import com.alibaba.graphscope.graphx.graph.impl.GraphXGraphStructure
import com.alibaba.graphscope.utils.MPIUtils
import com.alibaba.graphscope.utils.array.PrimitiveArray
import org.apache.spark.graphx.impl.GrapeUtils
import org.apache.spark.graphx.impl.grape.GrapeEdgeRDDImpl
import org.apache.spark.graphx.impl.partition.{EdgeShuffle, EdgeShuffleReceived, GrapeEdgePartition, GrapeEdgePartitionBuilder}
import org.apache.spark.graphx.utils.{Constant, ExecutorUtils, GrapeMeta, ScalaFFIFactory}
import org.apache.spark.internal.Logging
import org.apache.spark.rdd.RDD
import org.apache.spark.{Dependency, SparkContext}

import scala.reflect.ClassTag

abstract class GrapeEdgeRDD[ED](sc: SparkContext,
                                deps: Seq[Dependency[_]]) extends EdgeRDD[ED](sc, deps) {

  private[graphx] def grapePartitionsRDD: RDD[GrapeEdgePartition[VD, ED]] forSome { type VD }

  override def partitionsRDD = null

  def mapValues[ED2 : ClassTag](f: Edge[ED] => ED2): GrapeEdgeRDD[ED2]

  override def innerJoin[ED2: ClassTag, ED3: ClassTag](other: EdgeRDD[ED2])
  (f: (VertexId, VertexId, ED, ED2) => ED3): GrapeEdgeRDD[ED3]

  override def reverse: GrapeEdgeRDD[ED];

  def generateDegreeRDD(originalVertexRDD : GrapeVertexRDD[_], edgeDirection : EdgeDirection) : GrapeVertexRDD[Int]
}

object GrapeEdgeRDD extends Logging{
  def fromEdges[ED: ClassTag, VD: ClassTag](edges: RDD[Edge[ED]]): GrapeEdgeRDD[ED] = {
    //Shuffle the edge rdd
    //then use build to build.
    null
  }

  def fromEdgeShuffle[VD: ClassTag, ED : ClassTag](edgeShuffles : RDD[(PartitionID, EdgeShuffle[ED])]) : GrapeEdgeRDDImpl[VD,ED] = {
    //combine edges shuffles to edge Partition
    val numPartitions = edgeShuffles.getNumPartitions
    log.info(s"edgeShuffles has ${numPartitions} parts")

    val edgeShuffleReceived = edgeShuffles.mapPartitionsWithIndex((ind, iter) => {
      if (iter.hasNext) {
        val edgeShuffleReceived = new EdgeShuffleReceived[ED](ind)
        while (iter.hasNext) {
          val (pid, shuffle) = iter.next()
          require(pid == ind)
          if (shuffle != null){
              log.info(s"partition ${ind} receives msg from ${shuffle.fromPid}")
              edgeShuffleReceived.add(shuffle)
	        }
        }
        log.info(s"Partition ${ind} collect received partitions ${edgeShuffleReceived}")
        Iterator((ind, edgeShuffleReceived))
      }
      else {
        Iterator.empty
      }
    })
    fromEdgeShuffleReceived(edgeShuffleReceived)
  }

  private [graphx] def fromEdgeShuffleReceived[VD: ClassTag, ED: ClassTag](edgesShuffles: RDD[(Int, EdgeShuffleReceived[ED])]) : GrapeEdgeRDDImpl[VD,ED] = {
    val numPartitions = edgesShuffles.getNumPartitions
    val metaPartitions = edgesShuffles.mapPartitionsWithIndex((pid, iter) => {
      if (iter.hasNext){
        val vineyardClient = ScalaFFIFactory.newVineyardClient()
        val ffiByteString = FFITypeFactory.newByteString()
        ffiByteString.copyFrom(Constant.vineyardEndpoint)
        vineyardClient.connect(ffiByteString)
        val (_pid, shuffleReceived) = iter.next()
        require(pid == _pid, s"not possible ${pid}, ${_pid}")
        val grapeMeta = new GrapeMeta[VD,ED](pid, numPartitions,vineyardClient,ExecutorUtils.getHostName)
        val edgePartitionBuilder = new GrapeEdgePartitionBuilder[VD,ED](numPartitions,grapeMeta.vineyardClient)
        edgePartitionBuilder.addEdges(shuffleReceived)
        val localVertexMap = edgePartitionBuilder.buildLocalVertexMap()
        grapeMeta.setLocalVertexMap(localVertexMap)
        grapeMeta.setEdgePartitionBuilder(edgePartitionBuilder)
        Iterator((_pid,grapeMeta))
//        Iterator((grapeMeta, shuffleReceived))
      }
      else Iterator.empty
    },true).cache()

<<<<<<< HEAD
    val localVertexMapIdss = metaPartitions.mapPartitions(iter => {
=======
    val localVertexMapIds = edgesShuffleWithMeta.mapPartitions(iter => {
>>>>>>> c252b9af
      if (iter.hasNext){
        val (pid, meta) = iter.next()
        Iterator(ExecutorUtils.getHostName + ":" + meta.partitionID + ":" + meta.localVertexMap.id())
      }
      else Iterator.empty
    }).collect().distinct.sorted

    log.info(s"[GrapeEdgeRDD]: got distinct local vm ids ${localVertexMapIds.mkString("Array(", ", ", ")")}")
    require(localVertexMapIds.length == numPartitions, s"${localVertexMapIds.length} neq to num partitoins ${numPartitions}")

    log.info("[GrapeEdgeRDD]: Start constructing global vm")
    val globalVMIDs = MPIUtils.constructGlobalVM(localVertexMapIds, Constant.vineyardEndpoint, "int64_t", "uint64_t")
    log.info(s"[GrapeEdgeRDD]: Finish constructing global vm ${globalVMIDs}")
    require(globalVMIDs.size() == numPartitions)

    val metaUpdated = metaPartitions.mapPartitions(iter => {
      if (iter.hasNext) {
        log.info("Doing meta update")
        var i = 0
        val hostName = ExecutorUtils.getHostName
        val (pid, meta) = iter.next()
        var res = null.asInstanceOf[String]
        while (i < globalVMIDs.size()) {
          val ind = globalVMIDs.get(i).indexOf(hostName)
          if (ind != -1) {
            val spltted = globalVMIDs.get(i).split(":")
            require(spltted.length == 3) // hostname,pid,vmid
            require(spltted(0).equals(hostName))
            if (spltted(1).toInt == meta.partitionID) {
              res = spltted(2)
            }
          }
          i += 1
        }
        require(res != null, s"after iterate over received global ids, no suitable found for ${meta.partitionID} : ${globalVMIDs}")
        meta.setGlobalVM(res.toLong)
        val (vm, csr) = meta.edgePartitionBuilder.buildCSR(meta.globalVMId)
        meta.setGlobalVM(vm)
        meta.setCSR(csr)
        meta.edgePartitionBuilder.clearBuilders()
        meta.edgePartitionBuilder = null //make it null to let it be gc able
        Iterator((pid, meta))
      }
      else Iterator.empty
    }).cache()
    //clear edge partition builder to save us some memory

    val grapeEdgePartitions = metaUpdated.mapPartitions(iter => {
      log.info("doing edge partition building")
      if (iter.hasNext) {
        val (pid, meta) = iter.next()
        val time0 = System.nanoTime()
        val edgesNum = meta.graphxCSR.getOutEdgesNum.toInt
        val srcOids = PrimitiveArray.create(classOf[Long], edgesNum)
        val srcLids = PrimitiveArray.create(classOf[Long], edgesNum)
        val dstOids = PrimitiveArray.create(classOf[Long], edgesNum)
        val dstLids = PrimitiveArray.create(classOf[Long], edgesNum)
        val edatas = PrimitiveArray.create(GrapeUtils.getRuntimeClass[ED],meta.graphxCSR.getOutEdgesNum.toInt).asInstanceOf[PrimitiveArray[ED]]
        var curLid = 0
        val endLid = meta.globalVM.innerVertexSize()
        val oeOffsetsArray: ImmutableTypedArray[Long] = meta.graphxCSR.getOEOffsetsArray.asInstanceOf[ImmutableTypedArray[Long]]
        while (curLid < endLid){
          val curOid = meta.globalVM.getId(curLid)
          val startNbrOffset = oeOffsetsArray.get(curLid)
          val endNbrOffset = oeOffsetsArray.get(curLid + 1)
          var j = startNbrOffset
          while (j < endNbrOffset){
            srcOids.set(j, curOid)
            srcLids.set(j, curLid)
            j += 1
          }
          curLid += 1
        }
        val nbr = meta.graphxCSR.getOEBegin(0)
        var offset = 0
        val edataArray = meta.graphxCSR.getEdataArray
        while (offset < edgesNum){
          dstOids.set(offset, meta.globalVM.getId(nbr.vid()))
          dstLids.set(offset, nbr.vid())
          edatas.set(offset, edataArray.get(nbr.eid()))
          offset += 1
          nbr.addV(16)
        }
        val time1 = System.nanoTime()
        log.info(s"[Initializing edge cache in heap cost ]: ${(time1 - time0) / 1000000} ms")
        val graphStructure = new GraphXGraphStructure(meta.globalVM, meta.graphxCSR, srcLids, dstLids, srcOids, dstOids)
        Iterator(new GrapeEdgePartition[VD, ED](meta.partitionID, graphStructure, meta.vineyardClient, edatas))
      }
      else Iterator.empty
    }).cache()

    //clear cached builder memory
    metaUpdated.unpersist()

    val rdd =new GrapeEdgeRDDImpl[VD,ED](grapeEdgePartitions)
    log.info(s"[GrapeEdgeRDD:] Finish Construct EdgeRDD, total edges count ${rdd.count()}")
    rdd
  }
}<|MERGE_RESOLUTION|>--- conflicted
+++ resolved
@@ -87,11 +87,7 @@
       else Iterator.empty
     },true).cache()
 
-<<<<<<< HEAD
     val localVertexMapIdss = metaPartitions.mapPartitions(iter => {
-=======
-    val localVertexMapIds = edgesShuffleWithMeta.mapPartitions(iter => {
->>>>>>> c252b9af
       if (iter.hasNext){
         val (pid, meta) = iter.next()
         Iterator(ExecutorUtils.getHostName + ":" + meta.partitionID + ":" + meta.localVertexMap.id())

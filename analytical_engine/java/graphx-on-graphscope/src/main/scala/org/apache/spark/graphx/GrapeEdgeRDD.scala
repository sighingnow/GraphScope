--- conflicted
+++ resolved
@@ -49,17 +49,13 @@
 
     val edgeShuffleReceived = edgeShuffles.mapPartitionsWithIndex((ind, iter) => {
       if (iter.hasNext) {
-        val edgeShuffleReceived = new EdgeShuffleReceived[ED](numPartitions, ind)
+        val edgeShuffleReceived = new EdgeShuffleReceived[ED](ind)
         while (iter.hasNext) {
           val (pid, shuffle) = iter.next()
           require(pid == ind)
           if (shuffle != null){
-<<<<<<< HEAD
               log.info(s"partition ${ind} receives msg from ${shuffle.fromPid}")
-              edgeShuffleReceived.set(shuffle.fromPid, shuffle)
-=======
               edgeShuffleReceived.add(shuffle)
->>>>>>> 3231d2b2
 	        }
         }
         log.info(s"Partition ${ind} collect received partitions ${edgeShuffleReceived}")

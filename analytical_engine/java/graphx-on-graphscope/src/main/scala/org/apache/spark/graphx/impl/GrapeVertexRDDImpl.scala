package org.apache.spark.graphx.impl

import com.alibaba.graphscope.graphx.SharedMemoryRegistry
import org.apache.spark.{OneToOneDependency, Partition}
import org.apache.spark.graphx._
import org.apache.spark.graphx.impl.GrapeUtils.bytesForType
import org.apache.spark.rdd.RDD
import org.apache.spark.storage.StorageLevel

import scala.reflect.{ClassTag, classTag}

class GrapeVertexRDDImpl[VD](
                              @transient val grapePartitionsRDD: RDD[(PartitionID, GrapeVertexPartition[VD])],
                              val targetStorageLevel: StorageLevel = StorageLevel.MEMORY_ONLY)
                            (implicit override protected val vdTag: ClassTag[VD])
  extends GrapeVertexRDD[VD](grapePartitionsRDD.context, List(new OneToOneDependency(grapePartitionsRDD))) {

  override protected def getPartitions: Array[Partition] = grapePartitionsRDD.partitions
  val vdClass: Class[VD] = classTag[VD].runtimeClass.asInstanceOf[java.lang.Class[VD]]
  //  val MAPPED_SIZE : Long = 2L * 1024 * 1024 * 1024;
  //  val VERTEX_FILE_PREFIX = "/tmp/vertex-partition-"

  /**
   * Just inherit but don't use.
   *
   * @return
   */
  override def partitionsRDD = null

  override def count(): Long = {
    grapePartitionsRDD.map(_._2.innerVertexNum.toLong).fold(0)(_ + _)
  }

  override def numPartitions = grapePartitionsRDD.getNumPartitions

  override def reindex(): VertexRDD[VD] = ???

  override private[graphx] def mapVertexPartitions[VD2](f: ShippableVertexPartition[VD] => ShippableVertexPartition[VD2])(implicit evidence$1: ClassTag[VD2]) = {
    throw new IllegalStateException("Not implemented")
  }

  override private[graphx] def mapGrapeVertexPartitions[VD2: ClassTag](f: GrapeVertexPartition[VD] => GrapeVertexPartition[VD2]): GrapeVertexRDD[VD2] = {
    val newPartitionsRDD = grapePartitionsRDD.mapPartitions({
      iter => {
        if (iter.hasNext){
          val tuple = iter.next()
          val partition = tuple._2
          Iterator((tuple._1, f(partition)))
        }
        else {
          Iterator.empty
        }
      }
    }, preservesPartitioning = true)
    this.withGrapePartitionsRDD[VD2](newPartitionsRDD)
  }


  override def mapValues[VD2](f: VD => VD2)(implicit evidence$2: ClassTag[VD2]): VertexRDD[VD2] = ???

  override def mapValues[VD2](f: (VertexId, VD) => VD2)(implicit evidence$3: ClassTag[VD2]): VertexRDD[VD2] = ???

  override def minus(other: RDD[(VertexId, VD)]): VertexRDD[VD] = ???

  override def minus(other: VertexRDD[VD]): VertexRDD[VD] = ???

  override def diff(other: RDD[(VertexId, VD)]): VertexRDD[VD] = ???

  override def diff(other: VertexRDD[VD]): VertexRDD[VD] = ???

  override def leftZipJoin[VD2, VD3](other: VertexRDD[VD2])(f: (VertexId, VD, Option[VD2]) => VD3)(implicit evidence$4: ClassTag[VD2], evidence$5: ClassTag[VD3]): VertexRDD[VD3] = ???

  override def leftJoin[VD2, VD3](other: RDD[(VertexId, VD2)])(f: (VertexId, VD, Option[VD2]) => VD3)(implicit evidence$6: ClassTag[VD2], evidence$7: ClassTag[VD3]): VertexRDD[VD3] = ???

  override def innerZipJoin[U, VD2](other: VertexRDD[U])(f: (VertexId, VD, U) => VD2)(implicit evidence$8: ClassTag[U], evidence$9: ClassTag[VD2]): VertexRDD[VD2] = ???

  override def innerJoin[U, VD2](other: RDD[(VertexId, U)])(f: (VertexId, VD, U) => VD2)(implicit evidence$10: ClassTag[U], evidence$11: ClassTag[VD2]): VertexRDD[VD2] = ???

  override def aggregateUsingIndex[VD2](messages: RDD[(VertexId, VD2)], reduceFunc: (VD2, VD2) => VD2)(implicit evidence$12: ClassTag[VD2]): VertexRDD[VD2] = ???

  override def reverseRoutingTables(): VertexRDD[VD] = ???

  override def withEdges(edges: EdgeRDD[_]): VertexRDD[VD] = ???

  override def withPartitionsRDD[VD2](newPartitionsRDD: RDD[ShippableVertexPartition[VD2]])(implicit evidence$13: ClassTag[VD2]): Null = {
    throw new IllegalStateException("Not implemented");
  }

  private[graphx] def withGrapePartitionsRDD[VD2: ClassTag](
            newPartitionsRDD: RDD[(PartitionID, GrapeVertexPartition[VD2])]): GrapeVertexRDD[VD2] = {
    new GrapeVertexRDDImpl[VD2](newPartitionsRDD, targetStorageLevel)
  }


  override def withTargetStorageLevel(targetStorageLevel: StorageLevel): GrapeVertexRDDImpl[VD] = {
    new GrapeVertexRDDImpl[VD](grapePartitionsRDD, targetStorageLevel)
  }

  override def shipVertexAttributes(shipSrc: Boolean, shipDst: Boolean): RDD[(PartitionID, VertexAttributeBlock[VD])] = ???

  override private[graphx] def shipVertexIds() = {
    null
  }

  override def mapToFile(filePrefix: String, mappedSize: Long): Array[String] = {
    grapePartitionsRDD.foreachPartition({
      iter => {
        val registry = SharedMemoryRegistry.getOrCreate()
        if (iter.hasNext) {
          val tuple = iter.next()
          val pid = tuple._1
          val partition = tuple._2
          val dstFile = filePrefix + pid
          val mappedBuffer = registry.mapFor(dstFile, mappedSize)
          //          val startAddress = mappedBuffer.getAddr
          //          val bufferWriter = new MemoryMappedBufferWriter(startAddress, mappedSize)
          //Write data.
          val innerVertexNum = partition.innerVertexNum
          val innerVertexOidArray = partition.ivLid2Oid
          val vertexDataArray = partition.vdataArray
          val totalBytes = 8L + 4L + 16 + innerVertexNum * 8 + innerVertexNum * bytesForType(vdClass)
          log.info("Total bytes written: " + totalBytes)
          //First put header
          //| 8bytes    | 4Bytes   | 8bytes  | ...... | 8Bytes   | .....
          //| total-len | vd type  | oid len |        | data len |
          mappedBuffer.writeLong(totalBytes)
          mappedBuffer.writeInt(GrapeUtils.class2Int(vdClass))
          mappedBuffer.writeLong(8L * innerVertexNum)

          var ind = 0
          while (ind < innerVertexNum) {
            mappedBuffer.writeLong(innerVertexOidArray(ind))
            ind += 1
          }
          log.info(s"Partition: ${pid} Finish writing oid array of size ${innerVertexNum} to ${dstFile}")

          mappedBuffer.writeLong(innerVertexNum.toLong * bytesForType[VD](vdClass))

          ind = 0
          if (vdClass.equals(classOf[Long])) {
            while (ind < innerVertexNum) {
              mappedBuffer.writeLong(vertexDataArray(ind).asInstanceOf[Long])
              ind += 1
            }
          }
          else if (vdClass.equals(classOf[Double])) {
            while (ind < innerVertexNum) {
              mappedBuffer.writeDouble(vertexDataArray(ind).asInstanceOf[Double])
              ind += 1
            }
          }
          else if (vdClass.equals(classOf[Int])) {
            while (ind < innerVertexNum) {
              mappedBuffer.writeInt(vertexDataArray(ind).asInstanceOf[Int])
              ind += 1
            }
          }
          else {
            throw new IllegalStateException("Unsupported vd type: " + vdClass.getName)
          }
          log.info(s"Partition: ${pid} Finish writing vdata array of size ${innerVertexNum} to ${dstFile}")
        }
      }
    })
    val mappedFileSet = grapePartitionsRDD.mapPartitions({
      iter => {
        val registry = SharedMemoryRegistry.getOrCreate()
        Iterator(registry.getAllMappedFileNames(filePrefix))
      }
    })
    log.info("collect mappedFileSet: " + mappedFileSet.collect().mkString("Array(", ", ", ")"))
    mappedFileSet.collect()
  }

  override def createMapFilePerExecutor(filepath: String, mappedSize: VertexId): Unit = {
    grapePartitionsRDD.foreachPartition( iter => {
      val registry = SharedMemoryRegistry.getOrCreate()
      if (iter.hasNext) {
        val tuple = iter.next()
        val mappedBuffer = registry.tryMapFor(filepath, mappedSize)
      }
    })
  }

  override def copyAndUpdateVertexData(filePath: String, mappedSize: VertexId): GrapeVertexRDD[VD] = {
    val newParitions = grapePartitionsRDD.mapPartitions(
      iter =>{
        val registry = SharedMemoryRegistry.getOrCreate()
        if (iter.hasNext){
          val tuple = iter.next()
          val vertexPartition = tuple._2
          val newVertexPartition = vertexPartition.copyWithNewData()
          val mappedBuffer = registry.tryMapFor(filePath, mappedSize)
          val length = mappedBuffer.readLong(0);
          log.info(s"There are total ${length} bytes can be read")
          var ind = 8
          val limit = length + 8
          if (vdClass.equals(classOf[Long])){
            while (ind + 16 <= limit){
              val oid = mappedBuffer.readLong(ind)
              val data = mappedBuffer.readLong(ind + 8)
              newVertexPartition.updateData(oid, data.asInstanceOf[VD])
              ind = ind + 16
            }
            if (ind != limit){
              throw new IllegalStateException("length should be equal to 16 * vertices" + limit + ", " + ind)
            }
<<<<<<< HEAD
          }
          else if (vdClass.equals(classOf[Int])){
            while (ind + 12 <= limit){
=======
          } else if (vdClass.equals(classOf[Int])){
            while (ind + 12 <= length){
>>>>>>> 99d753aa
              val oid = mappedBuffer.readLong(ind)
              val data = mappedBuffer.readInt(ind + 8)
              newVertexPartition.updateData(oid, data.asInstanceOf[VD])
              ind = ind + 12
            }
            if (ind != limit){
              throw new IllegalStateException("length should be equal to 12 * vertices" + limit + "," + ind)
            }
<<<<<<< HEAD
          }
          else if (vdClass.equals(classOf[Double])){
            while (ind + 16 <= limit){
=======
          } else if (vdClass.equals(classOf[Double])){
            while (ind + 16 <= length){
>>>>>>> 99d753aa
              val oid = mappedBuffer.readLong(ind)
              val data = mappedBuffer.readInt(ind + 8)
              newVertexPartition.updateData(oid, data.asInstanceOf[VD])
              ind = ind + 16
            }
            if (ind != limit){
              throw new IllegalStateException("length should be equal to 12 * vertices" + limit + ", " + ind)
            }
          }
          else {
            throw new IllegalStateException("expected vd class")
          }
          Iterator((tuple._1, newVertexPartition))
        }
        else {
          Iterator.empty
        }
      },true
    )
    new GrapeVertexRDDImpl[VD](newParitions, targetStorageLevel)
  }

//  override private[graphx] def withGrapePartitionsRDD[VD2: ClassTag](partitionsRDD: RDD[(PartitionID, GrapeVertexPartition[VD2])]) = ???
}<|MERGE_RESOLUTION|>--- conflicted
+++ resolved
@@ -205,14 +205,9 @@
             if (ind != limit){
               throw new IllegalStateException("length should be equal to 16 * vertices" + limit + ", " + ind)
             }
-<<<<<<< HEAD
           }
           else if (vdClass.equals(classOf[Int])){
             while (ind + 12 <= limit){
-=======
-          } else if (vdClass.equals(classOf[Int])){
-            while (ind + 12 <= length){
->>>>>>> 99d753aa
               val oid = mappedBuffer.readLong(ind)
               val data = mappedBuffer.readInt(ind + 8)
               newVertexPartition.updateData(oid, data.asInstanceOf[VD])
@@ -221,14 +216,9 @@
             if (ind != limit){
               throw new IllegalStateException("length should be equal to 12 * vertices" + limit + "," + ind)
             }
-<<<<<<< HEAD
           }
           else if (vdClass.equals(classOf[Double])){
             while (ind + 16 <= limit){
-=======
-          } else if (vdClass.equals(classOf[Double])){
-            while (ind + 16 <= length){
->>>>>>> 99d753aa
               val oid = mappedBuffer.readLong(ind)
               val data = mappedBuffer.readInt(ind + 8)
               newVertexPartition.updateData(oid, data.asInstanceOf[VD])

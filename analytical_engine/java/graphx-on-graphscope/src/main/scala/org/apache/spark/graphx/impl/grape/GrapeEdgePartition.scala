package org.apache.spark.graphx.impl.grape

import com.alibaba.graphscope.arrow.array.ArrowArrayBuilder
import com.alibaba.graphscope.graphx._
import com.alibaba.graphscope.graphx.graph.{GSEdgeTriplet, GraphStructure, ReusableEdge}
import com.alibaba.graphscope.utils.array.PrimitiveArray
import org.apache.spark.graphx._
import org.apache.spark.graphx.impl.GrapeUtils
import org.apache.spark.graphx.impl.partition.EdgeShuffleReceived
import org.apache.spark.graphx.impl.partition.data.VertexDataStore
import org.apache.spark.graphx.utils.{ExecutorUtils, ScalaFFIFactory}
import org.apache.spark.internal.Logging
import org.apache.spark.util.collection.{BitSet, OpenHashSet}

import scala.collection.mutable.ArrayBuffer
import scala.reflect.ClassTag

/**
 * [startLid, endLid), endLid is exclusive
 */
class GrapeEdgePartition[VD: ClassTag, ED: ClassTag](val pid : Int,
                                                     val graphStructure: GraphStructure,
                                                     val client : VineyardClient,
                                                     var edatas : PrimitiveArray[ED],
                                                     val edgeReversed : Boolean = false,
                                                     var activeEdgeSet : BitSet = null) extends Logging {
  val startLid = 0
  val endLid : Long = graphStructure.getInnerVertexSize

  /** regard to our design, the card(activeEdgeSet) == partOutEdgeNum, len(edatas) == allEdgesNum, indexed by eid */
  val partOutEdgeNum : Long = graphStructure.getOutEdgesNum
  val partInEdgeNum : Long = graphStructure.getInEdgesNum
  val allEdgesNum = partInEdgeNum + partOutEdgeNum


  if (activeEdgeSet == null){
    activeEdgeSet = new BitSet(partOutEdgeNum.toInt) // just need to control out edges
    activeEdgeSet.setUntil(partOutEdgeNum.toInt)
  }
  val NBR_SIZE = 16L
  //to avoid the difficult to get srcLid in iterating over edges.

  log.info(s"Got edge partition ${this.toString}")


  def getDegreeArray(edgeDirection: EdgeDirection): PrimitiveArray[Int] = {
    if (edgeDirection.equals(EdgeDirection.In)){
      graphStructure.inDegreeArray
    }
    else if (edgeDirection.equals(EdgeDirection.Out)){
      graphStructure.outDegreeArray
    }
    else{
      graphStructure.inOutDegreeArray
    }
  }

  /** Iterate over out edges only, in edges will be iterated in other partition */
  def iterator : Iterator[Edge[ED]] = {
    graphStructure.iterator(edatas,activeEdgeSet,edgeReversed)
  }

  def tripletIterator(vertexDataStore: VertexDataStore[VD],
                       includeSrc: Boolean = true, includeDst: Boolean = true)
  : Iterator[EdgeTriplet[VD, ED]] = graphStructure.tripletIterator(vertexDataStore,edatas,activeEdgeSet,edgeReversed = edgeReversed,includeSrc = includeSrc,includeDst = includeDst)

  def filter(
              epred: EdgeTriplet[VD, ED] => Boolean,
              vpred: (VertexId, VD) => Boolean,
              vertexDataStore: VertexDataStore[VD]): GrapeEdgePartition[VD, ED] = {
    //First invalided all invalid edges from invalid vertices.
    val tripletIter = tripletIterator(vertexDataStore).asInstanceOf[Iterator[GSEdgeTriplet[VD,ED]]]
    val newActiveEdges = new BitSet(partOutEdgeNum.toInt)
    newActiveEdges.union(activeEdgeSet)
    while (tripletIter.hasNext){
      val triplet = tripletIter.next()
      if (!vpred(triplet.srcId,triplet.srcAttr) || !vpred(triplet.dstId, triplet.dstAttr) || !epred(triplet)){
        newActiveEdges.unset(triplet.offset.toInt)
//        log.info(s"Inactive edge ${triplet}")
      }
    }
    this.withNewMask(newActiveEdges)
  }

  def groupEdges(merge: (ED, ED) => ED): GrapeEdgePartition[VD, ED] = {
    val iter = iterator.asInstanceOf[Iterator[ReusableEdge[ED]]]
    var curSrcId = -1L
    var curDstId = -1L
    var prevEdgeInd = -1L // when we find a new one, we unset prevEdgeInd
    var attrSum = null.asInstanceOf[ED]
    val newMask = new BitSet(activeEdgeSet.capacity)
    newMask.union(activeEdgeSet)
    val newEdata = PrimitiveArray.create(GrapeUtils.getRuntimeClass[ED], allEdgesNum.toInt).asInstanceOf[PrimitiveArray[ED]]
    while (iter.hasNext){
      val edge = iter.next()
      val curIndex = edge.eid
      var flag = false
      if (flag && edge.srcId == curSrcId && edge.dstId == curDstId){
        attrSum = merge(attrSum, edge.attr)
        newMask.unset(prevEdgeInd.toInt)
        prevEdgeInd = curIndex
        log.info(s"Merge edge (${curSrcId}, ${curDstId}), val ${attrSum}")
      }
      else {
        if (flag){
          //a new round start, we add new Edata to this edge
          newEdata.set(prevEdgeInd, attrSum)
          log.info(s"end of acculating edge ${curSrcId}, ${curDstId}, ${attrSum}")
        }
        curSrcId = edge.srcId
        curDstId = edge.dstId
        prevEdgeInd = curIndex
        attrSum = edge.attr
      }
      flag = true
    }
    new GrapeEdgePartition[VD,ED](pid, graphStructure, client,newEdata, edgeReversed, newMask)
  }

  def map[ED2: ClassTag](f: Edge[ED] => ED2): GrapeEdgePartition[VD, ED2] = {
    val newData = PrimitiveArray.create(GrapeUtils.getRuntimeClass[ED2], allEdgesNum.toInt).asInstanceOf[PrimitiveArray[ED2]]
    val iter = iterator.asInstanceOf[Iterator[ReusableEdge[ED]]]
    var ind = 0;
    while (iter.hasNext){
      val edge = iter.next()
      newData.set(edge.eid, f(edge))
      ind += 1
    }
    this.withNewEdata(newData)
  }

  def map[ED2: ClassTag](f: (PartitionID, Iterator[Edge[ED]]) => Iterator[ED2]): GrapeEdgePartition[VD, ED2] = {
    val newData = PrimitiveArray.create(GrapeUtils.getRuntimeClass[ED2], allEdgesNum.toInt).asInstanceOf[PrimitiveArray[ED2]]
    val iter = iterator.asInstanceOf[Iterator[ReusableEdge[ED]]]
    val resultEdata = f(pid, iter)
    val eids = graphStructure.getEids
    var ind = activeEdgeSet.nextSetBit(0);
    while (ind >= 0 && resultEdata.hasNext){
      val eid = eids.get(ind)
      newData.set(eid, resultEdata.next())
      ind = activeEdgeSet.nextSetBit(ind + 1);
    }
    if (resultEdata.hasNext || ind >= 0){
      throw new IllegalStateException(s"impossible, two iterator should end at the same time ${ind}, ${resultEdata.hasNext}")
    }
    this.withNewEdata(newData)
  }

  def mapTriplets[ED2: ClassTag](f: EdgeTriplet[VD,ED] => ED2, vertexDataStore: VertexDataStore[VD], tripletFields: TripletFields): GrapeEdgePartition[VD, ED2] = {
    val newData = PrimitiveArray.create(GrapeUtils.getRuntimeClass[ED2], allEdgesNum.toInt).asInstanceOf[PrimitiveArray[ED2]]
//    val iter = iterator.asInstanceOf[Iterator[ReusableEdge[ED]]]
    val iter = tripletIterator(vertexDataStore, tripletFields.useSrc, tripletFields.useDst).asInstanceOf[Iterator[GSEdgeTriplet[VD,ED]]]
    var ind = 0;
    val time0 = System.nanoTime()
    while (iter.hasNext){
      val edge = iter.next()
      newData.set(edge.eid, f(edge))
      ind += 1
    }
    val time1 = System.nanoTime()
    log.info(s"[Perf:] mapping over triplets cost ${(time1 - time0)/1000000} ms")
    this.withNewEdata(newData)
  }

  def mapTriplets[ED2: ClassTag](f: (PartitionID, Iterator[EdgeTriplet[VD, ED]]) => Iterator[ED2], vertexDataStore: VertexDataStore[VD], includeSrc  : Boolean = true, includeDst : Boolean = true): GrapeEdgePartition[VD, ED2] = {
    val newData = PrimitiveArray.create(GrapeUtils.getRuntimeClass[ED2], allEdgesNum.toInt).asInstanceOf[PrimitiveArray[ED2]]
    //    val iter = iterator.asInstanceOf[Iterator[ReusableEdge[ED]]]
    val iter = tripletIterator(vertexDataStore,includeSrc,includeDst).asInstanceOf[Iterator[GSEdgeTriplet[VD,ED]]]
    val resultEdata = f(pid, iter)
    val eids = graphStructure.getEids
    val time0 = System.nanoTime()
    var ind = activeEdgeSet.nextSetBit(0)
    while (ind >= 0 && resultEdata.hasNext){
      val eid = eids.get(ind)
      newData.set(eid, resultEdata.next())
      ind = activeEdgeSet.nextSetBit(ind + 1)
    }
    if (ind >=0 || resultEdata.hasNext){
      throw new IllegalStateException(s"impossible, two iterator should end at the same time ${ind}, ${resultEdata.hasNext}")
    }
    val time1 = System.nanoTime()
    log.info(s"[Perf:] mapping over triplets cost ${(time1 - time0)/1000000} ms")
    this.withNewEdata(newData)
  }

  def reverse: GrapeEdgePartition[VD, ED] = {
    new GrapeEdgePartition[VD,ED](pid, graphStructure, client,edatas,!edgeReversed, activeEdgeSet)
  }

  def withNewEdata[ED2: ClassTag](newEdata : PrimitiveArray[ED2]): GrapeEdgePartition[VD, ED2] = {
    log.info(s"Creating new edge partition with new edge of size ${newEdata.size()}, out edge num ${graphStructure.getOutEdgesNum}")
    new GrapeEdgePartition[VD,ED2](pid, graphStructure, client,newEdata, edgeReversed, activeEdgeSet)
  }

  def withNewMask(newActiveSet: BitSet) : GrapeEdgePartition[VD,ED] = {
    new GrapeEdgePartition[VD,ED](pid, graphStructure, client,edatas, edgeReversed, newActiveSet)
  }

  /**  currently we only support inner join with same vertex map*/
  def innerJoin[ED2: ClassTag, ED3: ClassTag]
  (other: GrapeEdgePartition[_, ED2])
  (f: (VertexId, VertexId, ED, ED2) => ED3): GrapeEdgePartition[VD, ED3] = {
    if (this.graphStructure != other.graphStructure){
      throw new IllegalStateException("Currently we only support inner join with same index")
    }
    val newMask = this.activeEdgeSet & other.activeEdgeSet
    log.info(s"Inner join edgePartition 0 has ${this.activeEdgeSet.cardinality()} actives edges, the other has ${other.activeEdgeSet} active edges")
    log.info(s"after join ${newMask.cardinality()} active edges")
    val newEdata = PrimitiveArray.create(GrapeUtils.getRuntimeClass[ED3],allEdgesNum.toInt).asInstanceOf[PrimitiveArray[ED3]]
    val oldIter = iterator.asInstanceOf[Iterator[ReusableEdge[ED]]]
    while (oldIter.hasNext){
      val oldEdge = oldIter.next()
      val oldIndex = oldEdge.offset.toInt
      if (newMask.get(oldIndex)){
<<<<<<< HEAD
        newEdata.set(oldIndex, f(oldEdge.srcId, oldEdge.dstId, oldEdge.attr, other.edatas.get(oldIndex))) //FIXME: edatas can be null
        log.info(s"inner join: edge: ${oldEdge.srcId}->${oldEdge.dstId}: ${oldEdge.attr}, new ${newEdata.get(oldEdge.eid)}")
=======
        newEdata.set(oldEdge.eid, f(oldEdge.srcId, oldEdge.dstId, oldEdge.attr, other.edatas.get(oldEdge.eid))) //FIXME: edatas can be null
>>>>>>> 9f963889
      }
    }

    new GrapeEdgePartition[VD,ED3](pid, graphStructure, client,newEdata,edgeReversed, newMask)
  }

  override def toString: String =  super.toString + "(pid=" + pid +
    ", start lid" + startLid + ", end lid " + endLid + ",graph structure" + graphStructure +
    ",out edges num" + partOutEdgeNum + ", in edges num" + partInEdgeNum +")"
}

class GrapeEdgePartitionBuilder[VD: ClassTag, ED: ClassTag](val numPartitions : Int,val client : VineyardClient) extends Logging{
  val srcOidBuilder: ArrowArrayBuilder[Long] = ScalaFFIFactory.newSignedLongArrayBuilder()
  val dstOidBuilder: ArrowArrayBuilder[Long] = ScalaFFIFactory.newSignedLongArrayBuilder()
//  val edataBuilder : ArrowArrayBuilder[ED] = ScalaFFIFactory.newArrowArrayBuilder(GrapeUtils.getRuntimeClass[ED].asInstanceOf[Class[ED]])
  val innerOidBuilder : ArrowArrayBuilder[Long] = ScalaFFIFactory.newSignedLongArrayBuilder()
  val outerOidBuilder : ArrowArrayBuilder[Long] = ScalaFFIFactory.newSignedLongArrayBuilder()
  var lists : ArrayBuffer[EdgeShuffleReceived[ED]] = ArrayBuffer.empty[EdgeShuffleReceived[ED]]
  //Concurrency control should be done by upper level
  def addEdges(edges : EdgeShuffleReceived[ED]) : Unit = {
    lists.+=(edges)
  }

  /**
   * @return the built local vertex map id.
   */
  def buildLocalVertexMap() : LocalVertexMap[Long,Long] = {
    //We need to get oid->lid mappings in this executor.
    val innerHashSet = new OpenHashSet[Long]
    for (edgeShuffleReceive <- lists){
      for (edgeShuffle <- edgeShuffleReceive.fromPid2Shuffle){
        log.info(s"edge shuffle ${edgeShuffle} size ${edgeShuffle.size()}")
        val receivedOids = edgeShuffle.oids
        log.info(s"Before union with ${receivedOids.size}, size ${innerHashSet.size}")
        innerHashSet.union(receivedOids)
        log.info(s"after ${innerHashSet.size}")
      }
    }
    log.info(s"Found totally ${innerHashSet.size} in ${ExecutorUtils.getHostName}")
    innerOidBuilder.reserve(innerHashSet.size)
    val iter = innerHashSet.iterator
    while (iter.hasNext){
      innerOidBuilder.unsafeAppend(iter.next());
    }
    //Build outer oids
    val outerHashSet = new OpenHashSet[Long]
    for (shuffle <- lists){
      log.info(s"Extract outer vertices from ${shuffle}")
      val (srcArrays, dstArrays, attrArrays) = shuffle.getArrays
      var i = 0
      val outerArrayLimit = srcArrays.length
      while (i < outerArrayLimit){
        var j = 0
        val innerLimit = srcArrays(i).length
        require(dstArrays(i).length == innerLimit)
        require(attrArrays(i).length == innerLimit)
        val srcArray = srcArrays(i)
        val dstArray = dstArrays(i)
        while (j < innerLimit){
          if (!innerHashSet.contains(srcArray(j))){
            outerHashSet.add(srcArray(j))
          }
          if (!innerHashSet.contains(dstArray(j))){
            outerHashSet.add(dstArray(j))
          }
          j += 1
        }
        i += 1
      }
    }
    outerOidBuilder.reserve(outerHashSet.size)
    val outerIter = outerHashSet.iterator
    while (outerIter.hasNext){
      outerOidBuilder.unsafeAppend(outerIter.next())
    }
    val localVertexMapBuilder = ScalaFFIFactory.newLocalVertexMapBuilder(client, innerOidBuilder, outerOidBuilder)
    val localVM = localVertexMapBuilder.seal(client).get()
    log.info(s"${ExecutorUtils.getHostName}: Finish building local vm: ${localVM.id()}, ${localVM.getInnerVerticesNum}");
    localVM
  }

  /** The received edata arrays contains both in edges and out edges, but we only need these out edges's edata array */
  def buildEdataArray(csr : GraphXCSR[Long]) : PrimitiveArray[ED] = {
    val allArrays = lists.flatMap(_.getArrays._3).toArray
    val len = allArrays.map(_.length).sum
    val edataArray = PrimitiveArray.create(GrapeUtils.getRuntimeClass[ED], len).asInstanceOf[PrimitiveArray[ED]]
    //got all edge data array
    var ind = 0

    for (arr <- allArrays){
      var i = 0
      val t = arr.length
      while (i < t){
        edataArray.set(ind, arr(i))
        i += 1
        ind += 1
      }
    }
    edataArray
  }

  // no edata building is needed, we only persist edata to c++ when we run pregel
  def buildCSR(globalVMID : Long): (GraphXVertexMap[Long,Long], GraphXCSR[Long]) = {
    val edgesNum = lists.map(shuffle => shuffle.totalSize()).sum
    log.info(s"Got totally ${lists.length}, edges ${edgesNum} in ${ExecutorUtils.getHostName}")
    srcOidBuilder.reserve(edgesNum)
    dstOidBuilder.reserve(edgesNum)
    log.info(s"Constructing csr with global vm ${globalVMID}")
    val graphxVertexMapGetter = ScalaFFIFactory.newVertexMapGetter()
    val graphxVertexMap = graphxVertexMapGetter.get(client, globalVMID).get()
    log.info(s"Got graphx vertex map: ${graphxVertexMap}, total vnum ${graphxVertexMap.getTotalVertexSize}, fid ${graphxVertexMap.fid()}/${graphxVertexMap.fnum()}")
    for (shuffle <- lists){
      log.info(s"Processing ${shuffle}")
      val (srcArrays, dstArrays, attrArrays) = shuffle.getArrays
      var i = 0
      val outerArrayLimit = srcArrays.length
      while (i < outerArrayLimit){
        var j = 0
        val innerLimit = srcArrays(i).length
        require(dstArrays(i).length == innerLimit)
        require(attrArrays(i).length == innerLimit)
        val srcArray = srcArrays(i)
        val dstArray = dstArrays(i)
        val attrArray = attrArrays(i)
        while (j < innerLimit){
          srcOidBuilder.unsafeAppend(srcArray(j))
          dstOidBuilder.unsafeAppend(dstArray(j))
//          edataBuilder.unsafeAppend(attrArray(j))
          j += 1
        }
        i += 1
      }
    }
    log.info("Finish adding edges to builders")
    val graphxCSRBuilder = ScalaFFIFactory.newGraphXCSRBuilder(client)
    graphxCSRBuilder.loadEdges(srcOidBuilder,dstOidBuilder,graphxVertexMap)
    val graphxCSR = graphxCSRBuilder.seal(client).get()
    (graphxVertexMap,graphxCSR)
  }

  //call this to delete c++ ptr and release memory of arrow builders
  def clearBuilders() : Unit = {
    lists = null
  }
}<|MERGE_RESOLUTION|>--- conflicted
+++ resolved
@@ -212,12 +212,7 @@
       val oldEdge = oldIter.next()
       val oldIndex = oldEdge.offset.toInt
       if (newMask.get(oldIndex)){
-<<<<<<< HEAD
-        newEdata.set(oldIndex, f(oldEdge.srcId, oldEdge.dstId, oldEdge.attr, other.edatas.get(oldIndex))) //FIXME: edatas can be null
-        log.info(s"inner join: edge: ${oldEdge.srcId}->${oldEdge.dstId}: ${oldEdge.attr}, new ${newEdata.get(oldEdge.eid)}")
-=======
         newEdata.set(oldEdge.eid, f(oldEdge.srcId, oldEdge.dstId, oldEdge.attr, other.edatas.get(oldEdge.eid))) //FIXME: edatas can be null
->>>>>>> 9f963889
       }
     }
 

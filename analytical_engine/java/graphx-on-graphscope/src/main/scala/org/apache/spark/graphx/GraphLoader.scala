--- conflicted
+++ resolved
@@ -54,14 +54,8 @@
 //          val srcId = lineArray(0).toLong
 //          val dstId = lineArray(1).toLong
           val line = iter.next()
-<<<<<<< HEAD
-          val srcId = line.first
-          val dstId = line.second
-          log.info(s"process edge (${srcId},${dstId})")
-=======
           val srcId = line._1
           val dstId = line._2
->>>>>>> 168d9d65
           val srcPid = partitioner.getPartition(srcId)
           val dstPid = partitioner.getPartition(dstId)
           pid2Oids(srcPid).add(srcId)

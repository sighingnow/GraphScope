package org.apache.spark.graphx.grape

import com.alibaba.graphscope.ds.Vertex
import com.alibaba.graphscope.fragment.IFragment
import com.alibaba.graphscope.graphx.VineyardClient
import com.alibaba.graphscope.graphx.graph.GraphStructure
import com.alibaba.graphscope.graphx.graph.impl.FragmentStructure
import com.alibaba.graphscope.graphx.rdd.RoutingTable
import com.alibaba.graphscope.graphx.rdd.impl.GrapeVertexPartition
import com.alibaba.graphscope.graphx.shuffle.EdgeShuffle
import com.alibaba.graphscope.graphx.store.InHeapVertexDataStore
import com.alibaba.graphscope.graphx.utils.GrapeUtils
import com.alibaba.graphscope.utils.FFITypeFactoryhelper
import com.alibaba.graphscope.utils.array.PrimitiveArray
import org.apache.spark.graphx._
import org.apache.spark.graphx.grape.impl.GrapeVertexRDDImpl
import org.apache.spark.internal.Logging
import org.apache.spark.rdd.RDD
import org.apache.spark.storage.StorageLevel
import org.apache.spark.{Dependency, HashPartitioner, SparkContext}

import scala.reflect.ClassTag

/**
 * Act as the base class of gs related rdds.
 */
abstract class GrapeVertexRDD[VD](
                                   sc: SparkContext, deps: Seq[Dependency[_]]) extends VertexRDD[VD](sc, deps) {
  private[graphx] def grapePartitionsRDD: RDD[GrapeVertexPartition[VD]]

  override def partitionsRDD = null

  private[graphx] def mapGrapeVertexPartitions[VD2: ClassTag](
                                                               f: GrapeVertexPartition[VD] => GrapeVertexPartition[VD2])
  : GrapeVertexRDD[VD2];

  private[graphx] def withGrapePartitionsRDD[VD2: ClassTag](partitionsRDD: RDD[GrapeVertexPartition[VD2]])
  : GrapeVertexRDD[VD2]

  def mapVertices[VD2: ClassTag](map: (VertexId, VD) => VD2): GrapeVertexRDD[VD2]

  override def innerZipJoin[U: ClassTag, VD2: ClassTag](other: VertexRDD[U])
                                              (f: (VertexId, VD, U) => VD2): GrapeVertexRDD[VD2]

  override def innerJoin[U : ClassTag, VD2 : ClassTag](other: RDD[(VertexId, U)])(f: (VertexId, VD, U) => VD2): GrapeVertexRDD[VD2]

  override def leftJoin[VD2: ClassTag, VD3: ClassTag](other: RDD[(VertexId, VD2)])(f: (VertexId, VD, Option[VD2]) => VD3)
  : GrapeVertexRDD[VD3]

  override def leftZipJoin[VD2: ClassTag, VD3: ClassTag]
  (other: VertexRDD[VD2])(f: (VertexId, VD, Option[VD2]) => VD3): VertexRDD[VD3]

  def syncOuterVertex : GrapeVertexRDD[VD]

  def collectNbrIds(direction : EdgeDirection) : GrapeVertexRDD[Array[VertexId]]

  /** TODO: create a new vertex rdd with new vd array */
}

object GrapeVertexRDD extends Logging{

  def fromVertexPartitions[VD : ClassTag](vertexPartition : RDD[GrapeVertexPartition[VD]]): GrapeVertexRDDImpl[VD] ={
    new GrapeVertexRDDImpl[VD](vertexPartition)
  }

  def fromEdgeShuffle[VD : ClassTag, ED : ClassTag](edgeShuffle : RDD[(PartitionID, EdgeShuffle[VD,ED])], edgeRDD : GrapeEdgeRDD[ED],storageLevel: StorageLevel = StorageLevel.MEMORY_ONLY) : GrapeVertexRDDImpl[VD] = {
    val numPartitions = edgeRDD.getNumPartitions
    log.info(s"Creating vertex rdd from grape edgeRDD of numPartition ${numPartitions}, along with vertex attrs ")
    //creating routing table
    val routingTableMessage = edgeRDD.grapePartitionsRDD.mapPartitions(iter => {
      if (iter.hasNext){
        val part = iter.next()
        log.info(s"generate routing msg")
        RoutingTable.generateMsg(part.pid, numPartitions, part.graphStructure)
      }
      else {
        Iterator.empty
      }
    }).partitionBy(new HashPartitioner(numPartitions)).cache()
<<<<<<< HEAD
    log.info(s"routing message count ${routingTableMessage.count()}")
=======
    log.info(s"Routing msg count ${routingTableMessage.count()}")
>>>>>>> 230d90f6
    val ePartWithRoutingTables = edgeRDD.grapePartitionsRDD.zipPartitions(routingTableMessage){
      (edgeIter,msgIter) => {
        val ePart = edgeIter.next()
        val routingTable = RoutingTable.fromMsg(ePart.pid, numPartitions,msgIter, ePart.graphStructure)
        Iterator((ePart, routingTable))
      }
    }.cache()
    log.info(s"epart with routing table count ${ePartWithRoutingTables.count()}")

    val grapeVertexPartition = ePartWithRoutingTables.zipPartitions(edgeShuffle){
      (firstIter, edgeShuffleIter) => {
        val (ePart, routingTable) = firstIter.next()
        val fragVertices = ePart.graphStructure.getVertexSize
//        val (edgeShufflePid, edgeShuffle) = edgeShuffleIter.next()
//        require(edgeShufflePid == ePart.pid)
        log.info(s"Partition ${ePart.pid} doing initialization with graphx vertex attrs, frag vertices ${fragVertices}")
        val grapeVertexPartition = buildPartitionFromGraphX(ePart.pid, ePart.client, ePart.graphStructure, routingTable, edgeShuffleIter)
        Iterator(grapeVertexPartition)
      }
    }.cache()
    new GrapeVertexRDDImpl[VD](grapeVertexPartition, storageLevel)
  }

  def buildPartitionFromGraphX[VD: ClassTag](pid: Int, client: VineyardClient, graphStructure: GraphStructure, routingTable: RoutingTable, edgeShuffleIter: Iterator[(PartitionID,EdgeShuffle[VD,_])]):GrapeVertexPartition[VD] = {
    /** We assume the verticesAttr iterator contains only inner vertices */
    val newArray = PrimitiveArray.create(GrapeUtils.getRuntimeClass[VD], graphStructure.getVertexSize.toInt).asInstanceOf[PrimitiveArray[VD]]
    val grapeVertex = FFITypeFactoryhelper.newVertexLong().asInstanceOf[Vertex[Long]]
    while (edgeShuffleIter.hasNext){
      val (dstPid, edgeShuffle) = edgeShuffleIter.next()
      require(dstPid == pid)
      val oids = edgeShuffle.oids
      val verticesAttr = edgeShuffle.vertexAttrs
      require(oids.length == verticesAttr.length, s"neq ${oids.length}, ${verticesAttr.length}")
      val len = oids.length
      var i = 0
      while (i < len){
        val oid = oids(i)
        val vdata = verticesAttr(i)
        require(graphStructure.getInnerVertex(oid,grapeVertex))
        newArray.set(grapeVertex.GetValue(), vdata)
        i += 1
      }
    }
    val newVertexData = new InHeapVertexDataStore[VD](newArray,client)
    new GrapeVertexPartition[VD](pid, graphStructure, newVertexData, client, routingTable)
  }

  def fromGrapeEdgeRDD[VD: ClassTag](edgeRDD: GrapeEdgeRDD[_], numPartitions : Int, defaultVal : VD, storageLevel: StorageLevel = StorageLevel.MEMORY_ONLY) : GrapeVertexRDDImpl[VD] = {
    log.info(s"Driver: Creating vertex rdd from graphx edgeRDD of numPartition ${numPartitions}, default val ${defaultVal}")
    //creating routing table
    val routingTableMessage = edgeRDD.grapePartitionsRDD.mapPartitions(iter => {
      if (iter.hasNext){
        val part = iter.next()
        RoutingTable.generateMsg(part.pid, numPartitions, part.graphStructure)
      }
      else {
        Iterator.empty
      }
    }).partitionBy(new HashPartitioner(numPartitions)).cache()
    val grapeVertexPartition = edgeRDD.grapePartitionsRDD.zipPartitions(routingTableMessage){
      (edgeIter,msgIter) => {
        val ePart = edgeIter.next()
        val routingTable = RoutingTable.fromMsg(ePart.pid, numPartitions,msgIter, ePart.graphStructure)
        val fragVertices = ePart.graphStructure.getVertexSize
        log.info(s"Partition ${ePart.pid} doing initialization with default value ${defaultVal}, frag vertices ${fragVertices}")
        val grapeVertexPartition = GrapeVertexPartition.buildPrimitiveVertexPartition(fragVertices,defaultVal,ePart.pid, ePart.client, ePart.graphStructure, routingTable)
        Iterator(grapeVertexPartition)
      }
    }.cache()
    new GrapeVertexRDDImpl[VD](grapeVertexPartition,storageLevel)
  }

  def fromFragmentEdgeRDD[VD: ClassTag](edgeRDD: GrapeEdgeRDD[_], numPartitions : Int, storageLevel: StorageLevel = StorageLevel.MEMORY_ONLY) : GrapeVertexRDDImpl[VD] = {
    log.info(s"Driver: Creating vertex rdd from fragment edgeRDD of numPartition ${numPartitions}")
    //creating routing table
    val routingTableMessage = edgeRDD.grapePartitionsRDD.mapPartitions(iter => {
      if (iter.hasNext){
        val part = iter.next()
        RoutingTable.generateMsg(part.pid, numPartitions, part.graphStructure)
      }
      else {
        Iterator.empty
      }
    }).partitionBy(new HashPartitioner(numPartitions)).cache()
    val grapeVertexPartitions = edgeRDD.grapePartitionsRDD.zipPartitions(routingTableMessage){
      (edgeIter,msgIter) => {
        val ePart = edgeIter.next()
        val routingTable = RoutingTable.fromMsg(ePart.pid, numPartitions,msgIter, ePart.graphStructure)
        val array = PrimitiveArray.create(GrapeUtils.getRuntimeClass[VD], ePart.graphStructure.getVertexSize.toInt).asInstanceOf[PrimitiveArray[VD]]
        val actualStructure = ePart.graphStructure.asInstanceOf[FragmentStructure]
        val frag = actualStructure.fragment.asInstanceOf[IFragment[Long,Long,VD,_]]
        val vertex = FFITypeFactoryhelper.newVertexLong().asInstanceOf[Vertex[Long]]
        for (i <- 0 until ePart.graphStructure.getInnerVertexSize.toInt){
          vertex.SetValue(i)
          array.set(i,frag.getData(vertex))
        }
        //only set inner vertices
        val vertexDataStore = new InHeapVertexDataStore[VD](array, ePart.client)
        val partition = new GrapeVertexPartition[VD](ePart.pid, actualStructure, vertexDataStore, ePart.client, routingTable)
        Iterator(partition)
      }
    }.cache()
    new GrapeVertexRDDImpl[VD](grapeVertexPartitions,storageLevel)
  }
}<|MERGE_RESOLUTION|>--- conflicted
+++ resolved
@@ -77,12 +77,9 @@
         Iterator.empty
       }
     }).partitionBy(new HashPartitioner(numPartitions)).cache()
-<<<<<<< HEAD
-    log.info(s"routing message count ${routingTableMessage.count()}")
-=======
     log.info(s"Routing msg count ${routingTableMessage.count()}")
->>>>>>> 230d90f6
-    val ePartWithRoutingTables = edgeRDD.grapePartitionsRDD.zipPartitions(routingTableMessage){
+    //Partitioning must be preserved
+    val ePartWithRoutingTables = edgeRDD.grapePartitionsRDD.zipPartitions(routingTableMessage,true){
       (edgeIter,msgIter) => {
         val ePart = edgeIter.next()
         val routingTable = RoutingTable.fromMsg(ePart.pid, numPartitions,msgIter, ePart.graphStructure)

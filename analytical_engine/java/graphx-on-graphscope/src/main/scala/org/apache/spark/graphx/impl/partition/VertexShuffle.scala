package org.apache.spark.graphx.impl.partition

import com.alibaba.graphscope.stdcxx.StdVector
import com.alibaba.graphscope.utils.FFITypeFactoryhelper
import org.apache.spark.graphx.impl.partition.VertexShuffle.{INIT_SIZE, vectorFactory}
import org.apache.spark.internal.Logging
import org.apache.spark.util.collection.PrimitiveVector


<<<<<<< HEAD
class VertexShuffle(val dstPid : Int, val fromPid: Int)extends Logging {
=======
class VertexShuffle(val dstPid : Int, val fromPid: Int)extends Logging  with Serializable{
>>>>>>> 8d3732cb
//  val oidArray = new Array[Long](INIT_SIZE)
  val oidArray = new PrimitiveVector[Long](INIT_SIZE)

  def addOid(oid : Long) : Unit = oidArray.+=(oid)

  def size() : Int = oidArray.size

  def toVector() : StdVector[Long] = {
    val vector = vectorFactory.create()
    vector.reserve(size())
    var i = 0;
    log.info(s"Writing vertex shuffle to vector ${vector} size ${size()}")
    while (i < oidArray.size){
      vector.set(i, oidArray(i))
      i += 1
    }
    vector
  }
}
object VertexShuffle{
  val INIT_SIZE = 4;
  val vectorFactory : StdVector.Factory[Long] = FFITypeFactoryhelper.getStdVectorFactory("std::vector<int64_t>").asInstanceOf[StdVector.Factory[Long]]
}<|MERGE_RESOLUTION|>--- conflicted
+++ resolved
@@ -7,11 +7,7 @@
 import org.apache.spark.util.collection.PrimitiveVector
 
 
-<<<<<<< HEAD
-class VertexShuffle(val dstPid : Int, val fromPid: Int)extends Logging {
-=======
 class VertexShuffle(val dstPid : Int, val fromPid: Int)extends Logging  with Serializable{
->>>>>>> 8d3732cb
 //  val oidArray = new Array[Long](INIT_SIZE)
   val oidArray = new PrimitiveVector[Long](INIT_SIZE)
 

--- conflicted
+++ resolved
@@ -33,27 +33,17 @@
       log.info(s"host ${host}: objectId : ${id}")
     }
     val res = map.map(tuple => (tuple._2, Array(tuple._1))).toArray
-<<<<<<< HEAD
-    val distributedObjectIDs = sc.makeRDD(res).repartition(2)
-    log.info(s"${distributedObjectIDs.collect().map(t => (t._1, t._2(0))).mkString("Array(", ", ", ")")}")
-    distributedObjectIDs.foreachPartition(iter => {
-      val tuple = iter.next()
-      val host = tuple._2(0)
-      log.info(s"Partition on dst host ${host} get cur host ${InetAddress.getLocalHost.getHostName}")
-    })
-=======
     val distributedObjectIDs = makeRDD(sc,res)
     distributedObjectIDs.foreachPartition(iter => log.info(s"one partition on ${InetAddress.getLocalHost.getHostName}"))
     log.info(s"${distributedObjectIDs.collect().mkString("Array(", ", ", ")")}")
->>>>>>> d191ad00
 
     val fragmentRDD = new FragmentRDD[VD,ED](sc, getExecutorHostNames(sc),  getExecutorIdss(sc),fragName,objectIDs)
     fragmentRDD.generateRDD()
   }
 
   def makeRDD(sc : SparkContext, seq: Array[(Long, Array[String])]): RDD[Long] ={
-    val indexToPrefs = seq.zipWithIndex.map(t => (t._2, t._1._2)).toMap
-    new ParallelCollectionRDD[Long](sc, seq.map(_._1), math.max(seq.size, 1), indexToPrefs.asInstanceOf[Map[Int,mutable.Seq[String]]])
+    val indexToPrefs = seq.zipWithIndex.map(t => (t._2, t._1._2.toSeq)).toMap
+    new ParallelCollectionRDD[Long](sc, seq.map(_._1), math.max(seq.size, 1), indexToPrefs)
   }
 
 

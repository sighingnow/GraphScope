--- conflicted
+++ resolved
@@ -208,11 +208,7 @@
     })
     emptyRDD.foreachPartition(iter => {
       if (iter.hasNext){
-<<<<<<< HEAD
-        GrapeEdgePartition.createPartitions[VD,ED](iter.next().ind)
-=======
-        GrapeEdgePartition.createPartitions(iter.next().ind,numPartitions)
->>>>>>> 30a873a6
+        GrapeEdgePartition.createPartitions[VD,ED](iter.next().ind,numPartitions)
       }
     })
     log.info(s"empty rdd size ${emptyRDD.getNumPartitions}")

--- conflicted
+++ resolved
@@ -63,11 +63,7 @@
  *
  */
 object Pregel extends Logging {
-<<<<<<< HEAD
   val MAPPED_SIZE : Long  = 2L * 1024 * 1024 * 1024; //8 GB.
-=======
-  val MAPPED_SIZE : Long = 8L * 1024 * 1024 * 1024; //8 GB.
->>>>>>> 8ed05a60
   var comm: Communicator = null
   var messageManager: DefaultMessageManager = null
   val MMAP_FILE_PREFIX = "/graphx-"

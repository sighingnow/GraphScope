/*
 * Licensed to the Apache Software Foundation (ASF) under one or more
 * contributor license agreements.  See the NOTICE file distributed with
 * this work for additional information regarding copyright ownership.
 * The ASF licenses this file to You under the Apache License, Version 2.0
 * (the "License"); you may not use this file except in compliance with
 * the License.  You may obtain a copy of the License at
 *
 *    http://www.apache.org/licenses/LICENSE-2.0
 *
 * Unless required by applicable law or agreed to in writing, software
 * distributed under the License is distributed on an "AS IS" BASIS,
 * WITHOUT WARRANTIES OR CONDITIONS OF ANY KIND, either express or implied.
 * See the License for the specific language governing permissions and
 * limitations under the License.
 */

package org.apache.spark.graphx

import com.alibaba.graphscope.communication.Communicator
import com.alibaba.graphscope.parallel.DefaultMessageManager
import com.alibaba.graphscope.utils.{CallUtils, MPIProcessLauncher}
import org.slf4j.Logger
import org.slf4j.LoggerFactory
import org.apache.spark.{SparkContext, graphx}
import org.apache.spark.internal.Logging
import org.apache.spark.util.Utils
import org.slf4j.Logger

import java.io.{BufferedWriter, File, FileWriter, RandomAccessFile}
import scala.reflect.{ClassTag, classTag}
import java.nio.CharBuffer
import java.nio.MappedByteBuffer
import java.nio.channels.FileChannel
import java.nio.channels.FileChannel.MapMode
import java.nio.file.StandardOpenOption
/**
 * Implements a Pregel-like bulk-synchronous message-passing API.
 *
 * Unlike the original Pregel API, the GraphX Pregel API factors the sendMessage computation over
 * edges, enables the message sending computation to read both vertex attributes, and constrains
 * messages to the graph structure.  These changes allow for substantially more efficient
 * distributed execution while also exposing greater flexibility for graph-based computation.
 *
 * @example We can use the Pregel abstraction to implement PageRank:
 * {{{
 * val pagerankGraph: Graph[Double, Double] = graph
 *   // Associate the degree with each vertex
 *   .outerJoinVertices(graph.outDegrees) {
 *     (vid, vdata, deg) => deg.getOrElse(0)
 *   }
 *   // Set the weight on the edges based on the degree
 *   .mapTriplets(e => 1.0 / e.srcAttr)
 *   // Set the vertex attributes to the initial pagerank values
 *   .mapVertices((id, attr) => 1.0)
 *
 * def vertexProgram(id: VertexId, attr: Double, msgSum: Double): Double =
 *   resetProb + (1.0 - resetProb) * msgSum
 * def sendMessage(id: VertexId, edge: EdgeTriplet[Double, Double]): Iterator[(VertexId, Double)] =
 *   Iterator((edge.dstId, edge.srcAttr * edge.attr))
 * def messageCombiner(a: Double, b: Double): Double = a + b
 * val initialMessage = 0.0
 * // Execute Pregel for a fixed number of iterations.
 * Pregel(pagerankGraph, initialMessage, numIter)(
 *   vertexProgram, sendMessage, messageCombiner)
 * }}}
 *
 *          User use this entry class to provide three essential function object, and we shall use them to do
 *          the query and message sending. The GraphXAdaptor will drive the computation
 *
 */
object Pregel extends Logging {
  val MAPPED_SIZE = 500 * 1024 * 1024; //500 MB.
  var comm: Communicator = null
  var messageManager: DefaultMessageManager = null

  def myClassOf[T: ClassTag] = implicitly[ClassTag[T]].runtimeClass

  def setCommunicator(communicator: Communicator) = comm = communicator

  def setMessageManager(msger: DefaultMessageManager) = messageManager = msger

  /**
   * Execute a Pregel-like iterative vertex-parallel abstraction.  The
   * user-defined vertex-program `vprog` is executed in parallel on
   * each vertex receiving any inbound messages and computing a new
   * value for the vertex.  The `sendMsg` function is then invoked on
   * all out-edges and is used to compute an optional message to the
   * destination vertex. The `mergeMsg` function is a commutative
   * associative function used to combine messages destined to the
   * same vertex.
   *
   * On the first iteration all vertices receive the `initialMsg` and
   * on subsequent iterations if a vertex does not receive a message
   * then the vertex-program is not invoked.
   *
   * This function iterates until there are no remaining messages, or
   * for `maxIterations` iterations.
   *
   * @tparam VD the vertex data type
   * @tparam ED the edge data type
   * @tparam A  the Pregel message type
   * @param graph           the input graph.
   * @param initialMsg      the message each vertex will receive at the first
   *                        iteration
   * @param maxIterations   the maximum number of iterations to run for
   * @param activeDirection the direction of edges incident to a vertex that received a message in
   *                        the previous round on which to run `sendMsg`. For example, if this is `EdgeDirection.Out`, only
   *                        out-edges of vertices that received a message in the previous round will run. The default is
   *                        `EdgeDirection.Either`, which will run `sendMsg` on edges where either side received a message
   *                        in the previous round. If this is `EdgeDirection.Both`, `sendMsg` will only run on edges where
   *                        *both* vertices received a message.
   * @param vprog           the user-defined vertex program which runs on each
   *                        vertex and receives the inbound message and computes a new vertex
   *                        value.  On the first iteration the vertex program is invoked on
   *                        all vertices and is passed the default message.  On subsequent
   *                        iterations the vertex program is only invoked on those vertices
   *                        that receive messages.
   * @param sendMsg         a user supplied function that is applied to out
   *                        edges of vertices that received messages in the current
   *                        iteration
   * @param mergeMsg        a user supplied function that takes two incoming
   *                        messages of type A and merges them into a single message of type
   *                        A.  ''This function must be commutative and associative and
   *                        ideally the size of A should not increase.''
   * @return the resulting graph at the end of the computation
   *
   */
  def apply[VD: ClassTag, ED: ClassTag, A: ClassTag]
  (graph: Graph[VD, ED],
   initialMsg: A,
   maxIterations: Int = Int.MaxValue,
   activeDirection: EdgeDirection = EdgeDirection.Either)
  (vprog: (VertexId, VD, A) => VD,
   sendMsg: EdgeTriplet[VD, ED] => Iterator[(VertexId, A)],
   mergeMsg: (A, A) => A)
  : Graph[VD, ED] = {
    require(maxIterations > 0, s"Maximum number of iterations must be greater than 0," +
      s" but got ${maxIterations}")
//    require(messageManager != null, s"messager null")
//    require(comm != null, s"comm null")
    log.info("Pregel method invoked")

    val res = graph.vertices.mapPartitionsWithIndex((pid, iterator) => {
<<<<<<< HEAD
      @transient lazy val innerLogger = LoggerFactory.getLogger(getClass.getName)
=======
      val loggerFileName = "/tmp/graphx-log-" + pid
      val bufferedWriter = new BufferedWriter(new FileWriter(new File(loggerFileName)))
>>>>>>> e0588f38
      val strName = s"/tmp/graphx-${pid}"
      val randomAccessFile = new File(strName, "rw")
      val channel = FileChannel.open(randomAccessFile.toPath, StandardOpenOption.READ, StandardOpenOption.WRITE, StandardOpenOption.CREATE)
      val buffer = channel.map(MapMode.READ_WRITE, 0, MAPPED_SIZE)
      //To put vd and ed in the header.
      putHeader(buffer, classTag[VD].runtimeClass.asInstanceOf[java.lang.Class[VD]], classTag[ED].runtimeClass.asInstanceOf[java.lang.Class[ED]], classTag[A].runtimeClass.asInstanceOf[java.lang.Class[A]]);
      bufferedWriter.write("successfully put header + \n")
      putVertices(buffer, iterator,classTag[VD].runtimeClass.asInstanceOf[java.lang.Class[VD]])
      bufferedWriter.write("successfully put data " + buffer.limit() + ", " + buffer.position());
      buffer.compact()
//      iterator
      bufferedWriter.close()
      Iterator(buffer)
    },
      true
    )
    log.info(s"after writing to memory mapped file, launch mpi processes ${res}")

//    graph.vertices.sparkContext.getCallSite()
//    val sc = SparkContext.getOrCreate()
//    val callSite = sc.getCallSite

//    val callsite = Utils.getCallSite()
    var userClass = CallUtils.getCallerCallerClassName
    if (userClass.endsWith("$")){
      userClass = userClass.substring(0, userClass.length - 1)
    }
    log.info(s"call site ${userClass}")
    val mpiLauncher = new MPIProcessLauncher("/tmp/graphx-", userClass)
    mpiLauncher.run()

    graph
  } // end of apply

  def putHeader[VD: ClassTag, ED : ClassTag, A: ClassTag](buffer: MappedByteBuffer, vdClass: Class[VD], edClass: Class[ED], msgClass: Class[A]): Unit ={
    require(buffer.remaining() > 4, s"not enough space in buffer")
    buffer.putInt(class2Int(vdClass))
    require(buffer.remaining() > 4, s"not enough space in buffer")
    buffer.putInt(class2Int(edClass))
    require(buffer.remaining() > 4, s"not enough space in buffer")
    buffer.putInt(class2Int(msgClass))
  }

  def putVertices[VD: ClassTag](buffer: MappedByteBuffer, tuples: Iterator[(graphx.VertexId, VD)], vdClass : Class[VD]): Unit ={
    if (vdClass.equals(classOf[java.lang.Long])){
      tuples.foreach(tuple => {
        val vid = tuple._1
        val vdata = tuple._2
        require(buffer.position() > 0 && buffer.position() < buffer.limit(), "buffer position error")
        buffer.putLong(vid)
        buffer.putLong(vdata.asInstanceOf[java.lang.Long])
        log.info(s"Writing vid [${vid}] vdata [${vdata}]")
      })
    }
    else if (vdClass.equals(classOf[java.lang.Double])){
      tuples.foreach(tuple => {
        val vid = tuple._1
        val vdata = tuple._2
        require(buffer.position() > 0 && buffer.position() < buffer.limit(), "buffer position error")
        buffer.putLong(vid)
        buffer.putDouble(vdata.asInstanceOf[java.lang.Double])
        log.info(s"Writing vid [${vid}] vdata [${vdata}]")
      })
    }
    else if (vdClass.equals(classOf[java.lang.Integer])){
      tuples.foreach(tuple => {
        val vid = tuple._1
        val vdata = tuple._2
        require(buffer.position() > 0 && buffer.position() < buffer.limit(), "buffer position error")
        buffer.putLong(vid)
        buffer.putInt(vdata.asInstanceOf[java.lang.Integer])
        log.info(s"Writing vid [${vid}] vdata [${vdata}]")
      })
    }
    else throw new IllegalStateException("expected vdata class")
  }

  def class2Int(value: Class[_]) : Int = {
    if (value.equals(classOf[java.lang.Long])){
      0
    }
    else if (value.equals(classOf[java.lang.Integer])){
      1
    }
    else if (value.equals(classOf[java.lang.Double])){
      2
    }
    else throw new IllegalArgumentException(s"unexpected class ${value}")
  }

} // end of class Pregel

//    val graphXConf : GraphXConf[VD,ED,A]= new GraphXConf(classTag[VD].runtimeClass.asInstanceOf[java.lang.Class[VD]],
//      classTag[ED].runtimeClass.asInstanceOf[java.lang.Class[ED]],
//      classTag[A].runtimeClass.asInstanceOf[java.lang.Class[A]])
//    val converter = new GraphConverter[VD,ED](classTag[VD].runtimeClass, classTag[ED].runtimeClass)
//    converter.init(graph)
//    val frag =  converter.convert()
//    log.info("convert res: " + frag)
//    val graphxProxy = new GraphXProxy[VD,ED,A](graphXConf,messageManager,comm)
//
//    //Preparations before do all super steps.
//    graphxProxy.beforeApp(vprog.asInstanceOf[(java.lang.Long, VD,A) => VD],
//      sendMsg.asInstanceOf[EdgeTriplet[VD, ED] => Iterator[(java.lang.Long, A)]], mergeMsg, frag, initialMsg)
//
//    //do super steps until converge.
//    graphxProxy.compute()
//
//    //post running stuffs
//    graphxProxy.postApp()<|MERGE_RESOLUTION|>--- conflicted
+++ resolved
@@ -142,12 +142,8 @@
     log.info("Pregel method invoked")
 
     val res = graph.vertices.mapPartitionsWithIndex((pid, iterator) => {
-<<<<<<< HEAD
-      @transient lazy val innerLogger = LoggerFactory.getLogger(getClass.getName)
-=======
       val loggerFileName = "/tmp/graphx-log-" + pid
       val bufferedWriter = new BufferedWriter(new FileWriter(new File(loggerFileName)))
->>>>>>> e0588f38
       val strName = s"/tmp/graphx-${pid}"
       val randomAccessFile = new File(strName, "rw")
       val channel = FileChannel.open(randomAccessFile.toPath, StandardOpenOption.READ, StandardOpenOption.WRITE, StandardOpenOption.CREATE)

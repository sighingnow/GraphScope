--- conflicted
+++ resolved
@@ -132,15 +132,9 @@
     log.info("Pregel method invoked")
     //Convert to a GraphScope graph.
 //    val gsGraph = convertToGSGraph(graph)
-<<<<<<< HEAD
 //    graph.vertices.saveAsTextFile("followers-vertex")
 //    graph.edges.saveAsTextFile("followers-edge")
-    val converter : GraphConverter[VD,ED] = new GraphConverter[VD,ED]()
-=======
-    graph.vertices.saveAsTextFile("followers-vertex")
-    graph.edges.saveAsTextFile("followers-edge")
     val converter : GraphConverter[VD,ED] = new GraphConverter[VD,ED](classTag[VD].runtimeClass, classTag[ED].runtimeClass)
->>>>>>> d1b9643d
     converter.init(graph)
     val frag = converter.convert()
     log.info("convert res: " + frag)

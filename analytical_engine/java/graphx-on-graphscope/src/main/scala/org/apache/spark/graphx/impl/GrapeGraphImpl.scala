--- conflicted
+++ resolved
@@ -80,21 +80,7 @@
 //          val oldArray =
           //old Array only got out edges data, len(oldArray) = oes < frag.edataArray.size = len(newArray) = ies + oes
           //to update edge data, we only update oes. it is enough, in edges are updated in other fragments.
-<<<<<<< HEAD
-          var i = 0
-          nbr.setAddress(initAddress - 16)
-          val size = oldArray.size()
-          logger.info(s"old array size ${size}")
-          val newArray = PrimitiveArray.create(getRuntimeClass[ED], (casted.csr.getInEdgesNum + casted.csr.getOutEdgesNum).toInt).asInstanceOf[PrimitiveArray[ED]]
-          while (i < size){
-            nbr.addV(16)
-            logger.info(s"iterating edge ${i} total ${size}, cur vid ${nbr.vid()}, cur eid ${nbr.eid()}")
-            val eid = nbr.eid()
-            newArray.set(eid, oldArray.get(i))
-            i += 1
-          }
-          val edId = GrapeUtils.array2ArrowArray[ED](newArray,ePart.client,false)
-=======
+
 //          var i = 0
 //          nbr.setAddress(initAddress - 16)
 //          val size = oldArray.size()
@@ -107,7 +93,6 @@
 //            i += 1
 //          }
           val edId = GrapeUtils.array2ArrowArray[ED](ePart.edatas,ePart.client,false)
->>>>>>> b615f679
 
           logger.info(s"vm id ${vmId}, csr id ${csrId}, vd id ${vdId}, ed id ${edId}")
 

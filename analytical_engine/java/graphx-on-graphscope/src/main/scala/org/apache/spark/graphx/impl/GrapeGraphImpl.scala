--- conflicted
+++ resolved
@@ -83,12 +83,8 @@
           var i = 0
           nbr.setAddress(initAddress - 16)
           val size = oldArray.size()
-<<<<<<< HEAD
           logger.info(s"old array size ${size}")
-          val newArray = PrimitiveArray.create(getRuntimeClass[ED], size).asInstanceOf[PrimitiveArray[ED]]
-=======
           val newArray = PrimitiveArray.create(getRuntimeClass[ED], (casted.csr.getInEdgesNum + casted.csr.getOutEdgesNum).toInt).asInstanceOf[PrimitiveArray[ED]]
->>>>>>> eff3f202
           while (i < size){
             nbr.addV(16)
             logger.info(s"iterating edge ${i} total ${size}, cur vid ${nbr.vid()}, cur eid ${nbr.eid()}")

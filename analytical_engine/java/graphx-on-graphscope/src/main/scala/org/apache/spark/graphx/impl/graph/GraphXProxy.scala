package org.apache.spark.graphx.impl.graph


import com.alibaba.graphscope.ds.Vertex
import com.alibaba.graphscope.fragment.IFragment
import com.alibaba.graphscope.graphx.{GSEdgeTriplet, SharedMemoryRegistry}
import com.alibaba.graphscope.parallel.DefaultMessageManager
import com.alibaba.graphscope.utils.{FFITypeFactoryhelper, MappedBuffer, TypeUtils}
import org.apache.spark.graphx.impl.message.DefaultMessageStore
import org.apache.spark.graphx.traits.{MessageStore, VertexDataManager, GraphXVertexIdManager}
import org.apache.spark.graphx.{EdgeTriplet, GraphXConf, GraphXFactory, VertexId}
import org.apache.spark.internal.Logging

import java.util.Objects
import java.util.concurrent.{CountDownLatch, ExecutorService, Executors}
import java.util.concurrent.atomic.AtomicInteger
import scala.collection.Iterator
import scala.reflect.ClassTag

class GraphXProxy[VD : ClassTag, ED : ClassTag, MSG_T: ClassTag](val conf: GraphXConf[VD, ED],
                                                       val fragment : IFragment[Long,Long,_,_],
                                                       val messageManager: DefaultMessageManager,
                                                       val initialMessage: MSG_T,
                                                       val vprog: (VertexId, VD, MSG_T) => VD,
                                                       var sendMsg:EdgeTriplet[VD, ED] => Iterator[(VertexId, MSG_T)],
                                                       var mergeMsg: (MSG_T,MSG_T) => MSG_T,
                                                       val maxIterations: Int,
                                                       var numCores: Int, val vdataPath: String, val vdataSize: Long) extends Logging{
  private var round = 0
  private var vprogTime = 0L
  private var msgSendTime = 0L
  private var receiveTime = 0L
  private var flushTime = 0L
  private val vertexChunkSize = 4096
  private val edgeChunkSize = 1024

  val vdataBuffer: MappedBuffer = SharedMemoryRegistry.getOrCreate.mapFor(vdataPath, vdataSize)
  log.info(s"mapped vdata buffer ${vdataBuffer} of size ${vdataSize}")

  val executorService: ExecutorService = Executors.newFixedThreadPool(numCores)

  val idManager: GraphXVertexIdManager = GraphXFactory.createVertexIdManager(conf, fragment)
  val vertexDataManager: VertexDataManager[VD] = GraphXFactory.createVertexDataManager[VD,ED](conf, fragment, vdataBuffer)
  val inComingMessageStore: DefaultMessageStore[VD,MSG_T] = GraphXFactory.createDefaultMessageStore[VD,MSG_T](conf, fragment, idManager, vertexDataManager,mergeMsg)
  val outgoingMessageStore: DefaultMessageStore[VD,MSG_T] = GraphXFactory.createDefaultMessageStore[VD,MSG_T](conf,fragment, idManager, vertexDataManager,mergeMsg)

    val edgeTriplets = new Array[GSEdgeTriplet[VD, ED]](numCores)
    for (i <- 0 until numCores) {
      this.edgeTriplets(i) = GraphXFactory.createEdgeTriplet(conf)
    }
    val edgeManager: EdgeManagerImpl[VD, ED] = GraphXFactory.createEdgeManager(conf,fragment, idManager, vertexDataManager, numCores)


  def ParallelPEval(): Unit = {
    vprogTime -= System.nanoTime

    val innerVerticesNum = fragment.getInnerVerticesNum.toInt
    val vprogInteger = new AtomicInteger(0)
    val vprogLatch = new CountDownLatch(numCores)
    for (tid <- 0 until numCores) {
      executorService.execute(new PEvalVprog(tid, vprogInteger, innerVerticesNum, vprogLatch))
    }
    try{
      vprogLatch.await()
    }
    catch {
      case e: Exception =>
        e.printStackTrace()
        executorService.shutdown()
    }
    vprogTime += System.nanoTime

    /*--------------send msg ----------------*/
    msgSendTime -= System.nanoTime
    val msgSendInteger = new AtomicInteger(0)
    val msgSendLatch = new CountDownLatch(numCores)
    for (tid <- 0 until numCores) {
      val threadTriplet = edgeTriplets(tid)
      executorService.execute(new PEvalSendMsg(tid, msgSendInteger, innerVerticesNum, msgSendLatch, threadTriplet))
    }
    try{
      msgSendLatch.await()
    }
    catch {
      case e: Exception =>
        e.printStackTrace()
        executorService.shutdown()
    }
    msgSendTime += System.nanoTime

    /*--------------flush msg ----------------*/
    flushTime -= System.nanoTime
    outgoingMessageStore.flushMessage(messageManager)
    flushTime += System.nanoTime
    //messages to self are cached locally.
    round = 1
  }
  class PEvalVprog(val tid : Int, val atomicInteger: AtomicInteger, ivNum : Int, countDownLatch: CountDownLatch) extends Runnable{
    override def run(): Unit = {
      while (true){
        val curBegin = Math.min(atomicInteger.getAndAdd(vertexChunkSize), ivNum)
        val curEnd = Math.min(curBegin + vertexChunkSize, ivNum)
        if (curBegin >= curEnd){
          countDownLatch.countDown()
          return
        }
        var lid = curBegin
        while (lid < curEnd) {
          vertexDataManager.setVertexData(lid, vprog.apply(idManager.lid2Oid(lid), vertexDataManager.getVertexData(lid), initialMessage))
          lid += 1
        }
      }
    }
  }
  class PEvalSendMsg(tid: Int, atomicInteger: AtomicInteger, ivNum: Int, latch: CountDownLatch, triplet: GSEdgeTriplet[VD,ED]) extends Runnable{
    override def run(): Unit = {
      while (true) {
        val curBegin = Math.min(atomicInteger.getAndAdd(edgeChunkSize), ivNum)
        val curEnd = Math.min(curBegin + edgeChunkSize, ivNum)
        if (curBegin >= curEnd){
          latch.countDown()
          return
        }
        var lid = curBegin
        while (lid < curEnd) {
          triplet.setSrcOid(idManager.lid2Oid(lid), vertexDataManager.getVertexData(lid))
          edgeManager.iterateOnEdgesParallel(tid, lid, triplet, sendMsg, outgoingMessageStore)
          lid += 1
        }
      }
    }
  }

  def ParallelIncEval: Boolean = {
    receiveTime -= System.nanoTime
    if (round >= maxIterations) {
      return true
    }
    val receiveVertex : Vertex[Long] = FFITypeFactoryhelper.newVertexLong.asInstanceOf[Vertex[Long]]
    val innerVerticesNum = this.fragment.getInnerVerticesNum.toInt

    inComingMessageStore.clear()
    outgoingMessageStore.swap(inComingMessageStore)
    val outerMsgReceived = receiveMessage(receiveVertex.asInstanceOf[Vertex[java.lang.Long]])
    outgoingMessageStore.clear()
    receiveTime += System.nanoTime

    if (outerMsgReceived || inComingMessageStore.hasMessages) {
      vprogTime -= System.nanoTime
      val vprogInteger = new AtomicInteger(0)
      val vprogLatch = new CountDownLatch(numCores)

      for (tid <- 0 until numCores){
        executorService.execute(new IncEvalVprog(tid, vprogInteger,innerVerticesNum, vprogLatch))
      }
      try{
        vprogLatch.await()
      }
      catch {
        case e: Exception =>
          e.printStackTrace()
          executorService.shutdown()
      }
      vprogTime += System.nanoTime
      /*---------------send msg ----------------*/
      msgSendTime -= System.nanoTime
      val msgSendInteger = new AtomicInteger(0)
      val msgSendLatch = new CountDownLatch(numCores)
      for (tid <- 0 until numCores) {
        val threadTriplet = edgeTriplets(tid)
        executorService.execute(new IncEvalSendMsg(tid, msgSendInteger, innerVerticesNum, msgSendLatch, threadTriplet))
      }
      try{
        msgSendLatch.await()
      }
      catch {
        case e: Exception =>
          e.printStackTrace()
          executorService.shutdown()
      }
      msgSendTime += System.nanoTime
      flushTime -= System.nanoTime
      //FIXME: flush message
      outgoingMessageStore.flushMessage(messageManager)
      flushTime += System.nanoTime
    }
    else {
      log.info(s"Frag [${fragment.fid()}] No message received")
    }
    round += 1
    log.info(s"[frag ${fragment.fid()} Profiling]: end of round ${round}, receiveMsg cost ${receiveTime / 1000000}ms, vprog cost ${vprogTime / 1000000}ms, sendMsg cost ${ msgSendTime / 1000000} flush msg ${flushTime / 1000000}")
    false
  }

  class IncEvalVprog(val tid : Int, val atomicInteger: AtomicInteger, ivNum : Int, countDownLatch: CountDownLatch) extends Runnable{
    override def run(): Unit = {
      while (true){
        val curBegin = Math.min(atomicInteger.getAndAdd(vertexChunkSize), ivNum)
        val curEnd = Math.min(curBegin + vertexChunkSize, ivNum)
        if (curBegin >= curEnd){
          countDownLatch.countDown()
          return
        }
        var lid = curBegin
        while (lid < curEnd) {
          if (inComingMessageStore.messageAvailable(lid)) {
            val oid = idManager.lid2Oid(lid)
            val vdata = vertexDataManager.getVertexData(lid)
            val msg = inComingMessageStore.getMessage(lid)
            vertexDataManager.setVertexData(lid, vprog.apply(oid, vdata, msg))
          }
          lid += 1
        }
      }
    }
  }
  class IncEvalSendMsg(tid: Int, atomicInteger: AtomicInteger, ivNum: Int, latch: CountDownLatch, triplet: GSEdgeTriplet[VD,ED]) extends Runnable{
    override def run(): Unit = {
      while (true) {
        val curBegin = Math.min(atomicInteger.getAndAdd(edgeChunkSize), ivNum)
        val curEnd = Math.min(curBegin + edgeChunkSize, ivNum)
        if (curBegin >= curEnd){
          latch.countDown()
          return
        }
        var lid = curBegin
        while (lid < curEnd) {
          if (inComingMessageStore.messageAvailable(lid)) {
            triplet.setSrcOid(idManager.lid2Oid(lid), vertexDataManager.getVertexData(lid))
            edgeManager.iterateOnEdgesParallel(tid, lid, triplet, sendMsg, outgoingMessageStore)
          }
          lid += 1
        }
      }
    }
  }

  def persistVdata(): Unit = {
    val innerVertexNum = fragment.getInnerVerticesNum.toInt
    val bytesToWrite = innerVertexNum * (8 + TypeUtils.classToBytes(conf.getVdClass))
    if (Objects.nonNull(vdataBuffer) && vdataBuffer.remaining >= bytesToWrite) {
      log.info("Writing vertex data to graphx shared memory")
      vdataBuffer.writeLong(bytesToWrite)
      if (conf.getVdClass.equals(classOf[Long]) || conf.getVdClass.equals(classOf[java.lang.Long])) {
        for (lid <- 0 until innerVertexNum) {
          vdataBuffer.writeLong(idManager.lid2Oid(lid))
          vdataBuffer.writeLong(vertexDataManager.getVertexData(lid).asInstanceOf[VD].asInstanceOf[Long])
          log.info(s"Writing ${idManager.lid2Oid(lid)}, ${vertexDataManager.getVertexData(lid)}")
        }
        log.info("Finish writing long vdata to shared memory")
      }
      else if (conf.getVdClass.equals(classOf[Double]) || conf.getVdClass.equals(classOf[java.lang.Double])) {
        for (lid <- 0 until innerVertexNum) {
          vdataBuffer.writeLong(idManager.lid2Oid(lid))
          vdataBuffer.writeDouble(vertexDataManager.getVertexData(lid).asInstanceOf[Double])
        }
        log.info("Finish write double vdata to shared memory")
      }
      else if (conf.getVdClass.equals(classOf[Int]) || conf.getVdClass.equals(classOf[java.lang.Integer])) {
        for (lid <- 0 until innerVertexNum) {
          vdataBuffer.writeLong(idManager.lid2Oid(lid))
          vdataBuffer.writeInt(vertexDataManager.getVertexData(lid).asInstanceOf[VD].asInstanceOf[Integer])
        }
        log.info("Finish write int vdata to shared memory")
      }
      else log.error("Not recognized vdata class: " + conf.getVdClass)
    }
    else log.error(s"vdata null or space not enough ${vdataBuffer}, remaining ${vdataBuffer.remaining}, to write {bytesToWrite}")
  }

  def postApp(): Unit = {
    log.info("Post app")
  }

  /**
   * To receive message from grape, we need some wrappers. double -> DoubleMessage. long ->
   * LongMessage
   *
   * @param receiveVertex vertex
   * @return true if message received.
   */
  private def receiveMessage(receiveVertex: Vertex[java.lang.Long]) : Boolean = {
    var msgReceived = 0
    //receive message
    if (conf.getEdClass.equals(classOf[Double]) || conf.getEdClass.equals(classOf[java.lang.Double])) {
      val msg = FFITypeFactoryhelper.newDoubleMsg
      while ( {
        messageManager.getMessage(fragment, receiveVertex, msg)
      }) { //logger.info("frag {} get message: {}, {}", graphxFragment.fid(), receiveVertex.GetValue(), msg.getData());
        inComingMessageStore.addLidMessage(receiveVertex.GetValue, msg.getData.asInstanceOf[Double].asInstanceOf[MSG_T])
        msgReceived += 1
      }
    }
<<<<<<< HEAD
    else if (conf.getEdClass.equals(classOf[Long]) || conf.getEdClass.equals(classOf[java.lang.Long])) {
=======
      else if (conf.getEdClass.equals(classOf[Long]) || conf.getEdClass.equals(classOf[Long])) {
>>>>>>> 807a213c
      val msg = FFITypeFactoryhelper.newLongMsg
      while ( {
        messageManager.getMessage(fragment, receiveVertex, msg)
      }) {
        inComingMessageStore.addLidMessage(receiveVertex.GetValue, msg.getData.asInstanceOf[MSG_T])
        msgReceived += 1
      }
    }
    else log.info("Not supported msg type ${conf.getEdClass.getName}")
    log.info(s"Frag [${fragment.fid}] received msg from others ${msgReceived}")
    msgReceived > 0
  }

  def getVertexDataManager: VertexDataManager[VD] = vertexDataManager

  def getOutgoingMessageStore: MessageStore[MSG_T] = outgoingMessageStore
}
<|MERGE_RESOLUTION|>--- conflicted
+++ resolved
@@ -291,11 +291,7 @@
         msgReceived += 1
       }
     }
-<<<<<<< HEAD
     else if (conf.getEdClass.equals(classOf[Long]) || conf.getEdClass.equals(classOf[java.lang.Long])) {
-=======
-      else if (conf.getEdClass.equals(classOf[Long]) || conf.getEdClass.equals(classOf[Long])) {
->>>>>>> 807a213c
       val msg = FFITypeFactoryhelper.newLongMsg
       while ( {
         messageManager.getMessage(fragment, receiveVertex, msg)

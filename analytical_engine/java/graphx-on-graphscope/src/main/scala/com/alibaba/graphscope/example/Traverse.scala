package com.alibaba.graphscope.example

import org.apache.spark.graphx.{Edge, Graph, GraphLoader, VertexId}
import org.apache.spark.sql.SparkSession
import org.apache.spark.util.collection.PrimitiveVector

import scala.collection.mutable.ArrayBuffer

object Traverse {
  def main(args: Array[String]): Unit = {
    // Creates a SparkSession.
    val spark = SparkSession
      .builder
      .appName(s"${this.getClass.getSimpleName}")
      .getOrCreate()
    val sc = spark.sparkContext
    if (args.length < 4){
      println("Expect 2 args")
      return 0;
    }
    val vfilePath= args(0);
    val efilePath = args(1)
    val numParition = args(2)
    val sourceId: VertexId = args(3).toLong // The ultimate source
    println("vfile" + vfilePath  + "efile " + efilePath + "source : " + sourceId)

    val lines = sc.textFile(efilePath, numParition.toInt)
    val edgesRDD = lines.mapPartitionsWithIndex( (pid, iter) =>{
      var edges = new ArrayBuffer[Edge[Double]]
      iter.foreach{
        line => {
          if (!line.isEmpty && line(0) != '#') {
            val lineArray = line.split("\\s+")
            if (lineArray.length < 3) {
              throw new IllegalArgumentException("Invalid line: " + line)
            }
            val srcId = lineArray(0).toLong
            val dstId = lineArray(1).toLong
            val edata = lineArray(2).toDouble
            edges.+=(new Edge[Double](srcId,dstId,edata))
          }
        }
      }
      edges.iterator
    })
    val verticesLines = sc.textFile(vfilePath, numParition.toInt)
    val verticesRDD = verticesLines.mapPartitionsWithIndex(
      (pid, iter) =>{
        var vertices = new ArrayBuffer[(VertexId, Double)]
        iter.foreach{
          line => {
            if (!line.isEmpty && line(0) != '#') {
              val lineArray = line.split("\\s+")
              if (lineArray.length < 2) {
                throw new IllegalArgumentException("Invalid line: " + line)
              }
              val vid = lineArray(0).toLong
              val vdata = Double.PositiveInfinity
              vertices.+=((vid,vdata))
            }
          }
        }
        vertices.iterator
      }
    )
    ///home/graphscope/data/gstest/p2p-31.e
    println("edge rdd num partitions: " + edgesRDD.getNumPartitions)
    println("edge rdd partitioner: " + edgesRDD.partitioner)
    println("vertex rdd num partitions: " + verticesRDD.getNumPartitions)
    println("vertex rdd partitioner: " + verticesRDD.partitioner)
    //    val newEdgesRDD = edgesRDD.repartition(numParition.toInt)
    //    val newVerticesRDD = verticesRDD.repartition(numParition.toInt)
    val graph = Graph.apply(verticesRDD, edgesRDD)

    // Initialize the graph such that all vertices except the root have distance infinity.
    val initialGraph = graph.mapVertices((id, vdata) =>
      if (id == sourceId) 0.0 else vdata.toDouble)
    //    println(initialGraph.vertices.collect().mkString("Array(", ", ", ")"))
    //    println(initialGraph.edges.collect().mkString("Array(", ", ", ")"))
    val edgesNum = initialGraph.numEdges
    val verticesNum = initialGraph.numVertices
    println(s"Graph has ${verticesNum} vertices, ${edgesNum} edges")



    val startTime = System.nanoTime();
    println("[Start pregel]")
<<<<<<< HEAD
    var times = 100
    while (times > 0){
    val sssp = initialGraph.pregel(Double.PositiveInfinity)( //avoid overflow
=======
    val sssp = initialGraph.pregel(Double.PositiveInfinity, 100)( //avoid overflow
>>>>>>> f9186ad0
      (id, dist, newDist) => dist, // Vertex Program
      triplet => { // Send Message
        //        println(triplet.srcId + ", to  " + triplet.dstId + ", data "+ (triplet.srcAttr + triplet.attr) + ", " + triplet.dstAttr)
//        if (triplet.srcAttr + triplet.attr < triplet.dstAttr) {
//          Iterator((triplet.dstId, triplet.srcAttr + triplet.attr))
//        } else {
//          Iterator.empty
//        }
        Iterator.empty
      },
//      (a, b) => math.min(a, b) // Merge Message
      (a, b) => a
    )
    times -= 1;
    }
    val endTIme = System.nanoTime()
    println("[Pregel running time ] : " + ((endTIme - startTime) / 1000000) + "ms")
    //    sssp.vertices.saveAsTextFile("/tmp/spark-graphx")
    //    println(sssp.vertices.collect.mkString("\n"))
    // $example off$

    sc.stop()
  }
}<|MERGE_RESOLUTION|>--- conflicted
+++ resolved
@@ -85,13 +85,7 @@
 
     val startTime = System.nanoTime();
     println("[Start pregel]")
-<<<<<<< HEAD
-    var times = 100
-    while (times > 0){
-    val sssp = initialGraph.pregel(Double.PositiveInfinity)( //avoid overflow
-=======
     val sssp = initialGraph.pregel(Double.PositiveInfinity, 100)( //avoid overflow
->>>>>>> f9186ad0
       (id, dist, newDist) => dist, // Vertex Program
       triplet => { // Send Message
         //        println(triplet.srcId + ", to  " + triplet.dstId + ", data "+ (triplet.srcAttr + triplet.attr) + ", " + triplet.dstAttr)
@@ -105,8 +99,6 @@
 //      (a, b) => math.min(a, b) // Merge Message
       (a, b) => a
     )
-    times -= 1;
-    }
     val endTIme = System.nanoTime()
     println("[Pregel running time ] : " + ((endTIme - startTime) / 1000000) + "ms")
     //    sssp.vertices.saveAsTextFile("/tmp/spark-graphx")

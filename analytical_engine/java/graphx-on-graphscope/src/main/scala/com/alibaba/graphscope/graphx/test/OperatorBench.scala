--- conflicted
+++ resolved
@@ -77,13 +77,8 @@
       val tmp5 = tmp4.mapEdges(edge => {
         edge.dstId + edge.srcId
       })
-<<<<<<< HEAD
-      log.info(s"[Operator Bench------]Finish mapping edge, counts vertices ${tmp5.vertices.count()}, edges ${tmp5.edges.count()}")
+      log.info(s"[Operator Bench------]Finish mapping edge, counts edges ${tmp5.edges.count()}")
       val time1 = System.nanoTime()
-=======
-      val time1 = System.nanoTime()
-      log.info(s"[Operator Bench------]Finish mapping edge, counts edges ${tmp5.edges.count()}")
->>>>>>> 8f4b1be0
       tmp5.unpersist()
       tmp4.unpersist()
       tmp3.unpersist()
@@ -101,13 +96,8 @@
       val tmp3 = tmp2.mapTriplets(triplet => triplet.srcAttr + triplet.dstAttr)
       val tmp4 = tmp3.mapTriplets(triplet => triplet.srcAttr + triplet.dstAttr)
       val tmp5 = tmp4.mapTriplets(triplet => triplet.srcAttr + triplet.dstAttr)
-<<<<<<< HEAD
-      log.info(s"[Operator Bench------]Finish mapping triplet, counts vertices ${tmp5.vertices.count()}, edges ${tmp5.edges.count()}")
+      log.info(s"[Operator Bench------]Finish mapping triplet, edges ${tmp5.edges.count()}")
       val time1 = System.nanoTime()
-=======
-      val time1 = System.nanoTime()
-      log.info(s"[Operator Bench------]Finish mapping triplet, edges ${tmp5.edges.count()}")
->>>>>>> 8f4b1be0
       tmp5.unpersist()
       tmp4.unpersist()
       tmp3.unpersist()

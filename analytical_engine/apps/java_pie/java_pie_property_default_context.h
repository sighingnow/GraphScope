/** Copyright 2020 Alibaba Group Holding Limited.

Licensed under the Apache License, Version 2.0 (the "License");
you may not use this file except in compliance with the License.
You may obtain a copy of the License at

    http://www.apache.org/licenses/LICENSE-2.0

Unless required by applicable law or agreed to in writing, software
distributed under the License is distributed on an "AS IS" BASIS,
WITHOUT WARRANTIES OR CONDITIONS OF ANY KIND, either express or implied.
See the License for the specific language governing permissions and
limitations under the License.
*/

#ifndef ANALYTICAL_ENGINE_APPS_JAVA_PIE_JAVA_PIE_DEFAULT_CONTEXT_H_
#define ANALYTICAL_ENGINE_APPS_JAVA_PIE_JAVA_PIE_DEFAULT_CONTEXT_H_

#include <grape/grape.h>
#include <jni.h>

#include <iomanip>
#include <limits>
#include <map>
#include <vector>
//#include "core/context/i_context.h"
#include "boost/algorithm/string/classification.hpp"  // Include boost::for is_any_of
#include "boost/algorithm/string/split.hpp"  // Include for boost::split
#include "boost/property_tree/exceptions.hpp"
#include "boost/property_tree/json_parser.hpp"
#include "boost/property_tree/ptree.hpp"
#include "core/config.h"
#include "core/context/java_context_base.h"
#include "core/object/i_fragment_wrapper.h"
#include "core/parallel/property_message_manager.h"
#include "java_pie/javasdk.h"
#include "vineyard/client/client.h"
#include "vineyard/graph/fragment/fragment_traits.h"
#define CONTEXT_TYPE_JAVA_PIE_PROPERTY_DEFAULT "java_pie_property_default"
namespace grape {

/**
 * @brief Context for the java pie app, used by java sdk.
 *
 * @tparam FRAG_T
 */
template <typename FRAG_T>
class JavaPIEPropertyDefaultContext : public JavaContextBase<FRAG_T> {
 public:
  bool init_class_names(std::string& app_class, std::string& context_class) {
    if (app_class.empty() || context_class.empty()) {
      LOG(ERROR) << "Class names for java app and java app context are empty";
      return false;
    }
    {
      _app_class_name = new char[app_class.length() + 1];
      strcpy(_app_class_name, app_class.c_str());
      char* p = _app_class_name;
      while (*p) {
        if (*p == '.')
          *p = '/';
        p++;
      }
    }
    {
      _context_class_name = new char[context_class.length() + 1];
      strcpy(_context_class_name, context_class.c_str());

      char* p = _context_class_name;
      while (*p) {
        if (*p == '.')
          *p = '/';
        p++;
      }
    }
    return true;
  }

 public:
  using fragment_t = FRAG_T;
  using oid_t = typename FRAG_T::oid_t;
  using vid_t = typename FRAG_T::vid_t;
  // using vdata_t = typename FRAG_T::vdata_t;
  // using edata_t = typename FRAG_T::edata_t;

  JavaPIEPropertyDefaultContext(const FRAG_T& fragment)
      : _app_class_name(NULL),
        _context_class_name(NULL),
        _app_object(NULL),
        _context_object(NULL),
        _frag_object(NULL),
        _mm_object(NULL),
        fragment_(fragment),
        local_num_(0) {}
  const fragment_t& fragment() { return fragment_; }

  virtual ~JavaPIEPropertyDefaultContext() {
    delete[] _app_class_name;
    delete[] _context_class_name;
    JNIEnvMark m;
    if (m.env()) {
      m.env()->DeleteGlobalRef(_app_object);
      m.env()->DeleteGlobalRef(_context_object);
      m.env()->DeleteGlobalRef(_frag_object);
      m.env()->DeleteGlobalRef(_mm_object);
    }
  }

  void GetJavaDefaultManagerFFITypeName(std::string& name) {
    name.append("gs::PropertyMessageManager<")
        .append(_java_frag_type_name)
        .append(">");
  }
  void SetLocalNum(int local_num) { local_num_ = local_num; }
  // void Init(const FRAG_T& frag, gs::PropertyMessageManager& messages,
  //           std::string& frag_name, std::string& app_class_name,
  //           std::string& app_context_name, std::vector<std::string>& args) {
  // Instead of calling multiple params, wo pack it into a json string
  void Init(gs::PropertyMessageManager& messages, const std::string& params) {
    if (params.empty()) {
      LOG(ERROR) << "no args received";
      return;
    }
    boost::property_tree::ptree pt;
    std::stringstream ss;
    ss << params;
    try {
      boost::property_tree::read_json(ss, pt);
    } catch (boost::property_tree::ptree_error& r) {
      LOG(ERROR) << "parse json failed: " << params;
      return;
    }

    LOG(INFO) << "received json: " << params;
    std::string frag_name = pt.get<std::string>("frag_name");
    LOG(INFO) << "parse frag name: " << frag_name;
    std::string app_class_name = pt.get<std::string>("app_class");
    LOG(INFO) << "parse app class name: " << app_class_name;
    std::string app_context_name = pt.get<std::string>("app_context");
    LOG(INFO) << "parse app context name: " << app_context_name;
    std::string user_library_name = pt.get<std::string>("user_library_name");
    LOG(INFO) << "user library name " << user_library_name;

    // JVM runtime opt should consists of java.libaray.path and java.class.path
    // maybe this should be set by the backend not user.
    std::string jvm_runtime_opt = pt.get<std::string>("jvm_runtime_opt");

    std::string args_str = pt.get<std::string>("args");
    std::vector<std::string> args;
    if (args_str.size() > 0) {
      boost::split(args, args_str, boost::is_any_of(":"),
                   boost::token_compress_on);
      LOG(INFO) << "parse args size : " << args.size();
      for (auto arg : args) {
        LOG(INFO) << arg;
      }
    }
    // put the cp and library.path in env
    if (setenv("JVM_OPTS", jvm_runtime_opt.c_str(), 1) == 0) {
      LOG(INFO) << " successfully set jvm opts to: " << jvm_runtime_opt;
    } else {
      LOG(ERROR) << " failed to set jvm opts";
    }
    // set environment variables
    SetupEnv(local_num_);

    // create jvm instance if not exists;
    JavaVM* jvm = GetJavaVM();
    (void) jvm;
    LOG(INFO) << "successfully get jvm";

    JNIEnvMark m;
    if (m.env()) {
      JNIEnv* env = m.env();
      // load required jni library

      jclass grape_load_library =
          env->FindClass("com/alibaba/grape/utils/LoadLibrary");
      if (grape_load_library == NULL) {
        LOG(ERROR) << "Cannot find grape jni loader class";
        return;
      }

      jclass vineyard_load_library =
          env->FindClass("io/v6d/modules/graph/utils/LoadLibrary");
      if (vineyard_load_library == NULL) {
        LOG(ERROR) << "Cannot find vineyard jni loader class ";
        return;
      }

      const char* load_library_signature = "(Ljava/lang/String;)V";
      jmethodID grape_load_library_method = env->GetStaticMethodID(
          grape_load_library, "invoke", load_library_signature);
      jmethodID vineyard_load_library_method = env->GetStaticMethodID(
          vineyard_load_library, "invoke", load_library_signature);

      jstring user_library_name_jstring =
          m.env()->NewStringUTF(user_library_name.c_str());
      // call static method
<<<<<<< HEAD
      m.env()->CallStaticVoidMethod(
          grape_load_library, grape_load_library_method, user_library_name);
      m.env()->CallStaticVoidMethod(
          grape_load_library, vineyard_load_library_method, user_library_name);
=======
      m.env()->CallStaticVoidtMethod(grape_load_library,
                                     grape_load_library_method,
                                     user_library_name_jstring);
      m.env()->CallStaticVoidtMethod(grape_load_library,
                                     vineyard_load_library_method,
                                     user_library_name_jstring);
>>>>>>> 40f57047

      if (env->ExceptionOccurred()) {
        LOG(ERROR) << std::string("Exception occurred in loading user library");
        env->ExceptionDescribe();
        env->ExceptionClear();
        // env->DeleteLocalRef(main_class);
        LOG(FATAL) << "exiting since exception occurred";
      }

      LOG(INFO) << "load specified user jni library: " << user_library_name;

      if (!init_class_names(app_class_name, app_context_name)) {
        LOG(ERROR) << "Init app class and context class names failed:"
                   << app_class_name << "," << app_context_name;
        return;
      }

      jclass context_class = env->FindClass(_context_class_name);
      if (context_class == NULL) {
        LOG(ERROR) << "Cannot find context class " << _context_class_name;
        return;
      }
      {
        jobject object = createObject(env, context_class, _context_class_name);
        if (object != NULL) {
          _context_object = env->NewGlobalRef(object);
        } else {
          LOG(ERROR) << "Create context obj failed for " << _context_class_name;
          return;
        }
      }
      jclass app_class = env->FindClass(_app_class_name);
      if (app_class == NULL) {
        LOG(ERROR) << "Cannot find class " << _app_class_name;
        return;
      }
      {
        jobject object = createObject(env, app_class, _app_class_name);
        if (object != NULL) {
          _app_object = env->NewGlobalRef(object);
        } else {
          LOG(ERROR) << "create app object failed for " << _app_class_name;
          return;
        }
      }

      const char* descriptor =
          "(Lio/v6d/modules/graph/fragment/ArrowFragment;"
          "Lio/v6d/modules/graph/parallel/PropertyMessageManager;"
          "Lcom/alibaba/grape/stdcxx/StdVector;)V";
      jmethodID InitMethodID =
          env->GetMethodID(context_class, "init", descriptor);
      if (InitMethodID == NULL) {
        LOG(ERROR) << "Cannot find method init" << descriptor;
        return;
      }

      _java_frag_type_name = frag_name;
      jobject fragObject =
          createFFIPointerObject(env, _java_frag_type_name.c_str(),
                                 reinterpret_cast<jlong>(&fragment_));
      if (fragObject == NULL) {
        LOG(ERROR) << "Cannot create fragment Java object";
        return;
      } else {
        _frag_object = env->NewGlobalRef(fragObject);
      }

      // 2. Create Message manager Java object
      // TODO: create message pointer object
      std::string mm_name;
      GetJavaDefaultManagerFFITypeName(mm_name);
      jobject messagesObject = createFFIPointerObject(
          env, mm_name.c_str(), reinterpret_cast<jlong>(&messages));
      if (messagesObject == NULL) {
        LOG(ERROR) << "Cannot create message manager Java object";
        return;
      } else {
        _mm_object = env->NewGlobalRef(messagesObject);
      }

      // 3. Create arguments array
      jobject argsObject = createStdVectorObject(
          env, "std::vector<std::string>", reinterpret_cast<jlong>(&args));
      if (argsObject == NULL) {
        LOG(ERROR) << "Cannot create args Java object";
        return;
      }
      // 4. Invoke java method
      env->CallVoidMethod(_context_object, InitMethodID, _frag_object,
                          _mm_object, argsObject);
    }
  }

  void Output(std::ostream& os) {
    JNIEnvMark m;
    if (m.env()) {
      LOG(INFO) << "enter javapp ctx output";
      //   JNIEnv* env = m.env();

      //   jclass context_class = env->FindClass(_context_class_name);
      //   if (context_class == NULL) {
      //     LOG(ERROR) << "Cannot find class " << _context_class_name;
      //     return;
      //   }

      //   const char* descriptor =
      //       "(Lcom/alibaba/grape/fragment/ImmutableEdgecutFragment;)V";
      //   jmethodID OutputMethodID =
      //       env->GetMethodID(context_class, "Output", descriptor);
      //   if (OutputMethodID == NULL) {
      //     LOG(ERROR) << "Cannot find method Output" << descriptor;
      //     return;
      //   }

      //   env->CallVoidMethod(_context_object, OutputMethodID, _frag_object);
    }
  }

  const char* app_class_name() const { return _app_class_name; }

  const char* context_class_name() const { return _context_class_name; }

  char* _app_class_name;
  char* _context_class_name;
  std::string _java_frag_type_name;
  jobject _app_object;
  jobject _context_object;
  jobject _frag_object;
  jobject _mm_object;
  const fragment_t& fragment_;
  int local_num_;
};

template <typename FRAG_T>
class JavaPIEPropertyDefaultContextWrapper
    : public gs::IJavaPIEPropertyDefaultContextWrapper {
  using fragment_t = FRAG_T;
  using label_id_t = typename fragment_t::label_id_t;
  using prop_id_t = typename fragment_t::prop_id_t;
  using oid_t = typename fragment_t::oid_t;
  using context_t = JavaPIEPropertyDefaultContext<fragment_t>;
  static_assert(vineyard::is_property_fragment<FRAG_T>::value,
                "JavaPIEPropertyDefaultContextWrapper is only available for "
                "property graph");

 public:
  JavaPIEPropertyDefaultContextWrapper(
      const std::string& id, std::shared_ptr<gs::IFragmentWrapper> frag_wrapper,
      std::shared_ptr<context_t> context)
      : gs::IJavaPIEPropertyDefaultContextWrapper(id),
        frag_wrapper_(std::move(frag_wrapper)),
        ctx_(std::move(context)) {}

  std::string context_type() override {
    return CONTEXT_TYPE_JAVA_PIE_PROPERTY_DEFAULT;
  }

  std::shared_ptr<gs::IFragmentWrapper> fragment_wrapper() override {
    return frag_wrapper_;
  }
  gs::bl::result<std::unique_ptr<grape::InArchive>> ToNdArray(
      const grape::CommSpec& comm_spec, const gs::LabeledSelector& selector,
      const std::pair<std::string, std::string>& range) override {
    auto arc = std::make_unique<grape::InArchive>();
    return arc;
  }

  gs::bl::result<std::unique_ptr<grape::InArchive>> ToDataframe(
      const grape::CommSpec& comm_spec,
      const std::vector<std::pair<std::string, gs::LabeledSelector>>& selectors,
      const std::pair<std::string, std::string>& range) override {
    auto arc = std::make_unique<grape::InArchive>();
    return arc;
  }

  gs::bl::result<vineyard::ObjectID> ToVineyardTensor(
      const grape::CommSpec& comm_spec, vineyard::Client& client,
      const gs::LabeledSelector& selector,
      const std::pair<std::string, std::string>& range) override {
    return vineyard::InvalidObjectID();
  }

  gs::bl::result<vineyard::ObjectID> ToVineyardDataframe(
      const grape::CommSpec& comm_spec, vineyard::Client& client,
      const std::vector<std::pair<std::string, gs::LabeledSelector>>& selectors,
      const std::pair<std::string, std::string>& range) override {
    return vineyard::InvalidObjectID();
  }

  gs::bl::result<std::map<
      label_id_t,
      std::vector<std::pair<std::string, std::shared_ptr<arrow::Array>>>>>
  ToArrowArrays(const grape::CommSpec& comm_spec,
                const std::vector<std::pair<std::string, gs::LabeledSelector>>&
                    selectors) override {
    std::map<label_id_t,
             std::vector<std::pair<std::string, std::shared_ptr<arrow::Array>>>>
        arrow_arrays;
    return arrow_arrays;
  }

 private:
  std::shared_ptr<gs::IFragmentWrapper> frag_wrapper_;
  std::shared_ptr<context_t> ctx_;
};
}  // namespace grape

#endif  // ANALYTICAL_ENGINE_APPS_JAVA_PIE_JAVA_PIE_DEFAULT_CONTEXT_H_<|MERGE_RESOLUTION|>--- conflicted
+++ resolved
@@ -197,19 +197,13 @@
       jstring user_library_name_jstring =
           m.env()->NewStringUTF(user_library_name.c_str());
       // call static method
-<<<<<<< HEAD
-      m.env()->CallStaticVoidMethod(
-          grape_load_library, grape_load_library_method, user_library_name);
-      m.env()->CallStaticVoidMethod(
-          grape_load_library, vineyard_load_library_method, user_library_name);
-=======
-      m.env()->CallStaticVoidtMethod(grape_load_library,
+
+      m.env()->CallStaticVoidMethod(grape_load_library,
                                      grape_load_library_method,
                                      user_library_name_jstring);
-      m.env()->CallStaticVoidtMethod(grape_load_library,
+      m.env()->CallStaticVoidMethod(grape_load_library,
                                      vineyard_load_library_method,
                                      user_library_name_jstring);
->>>>>>> 40f57047
 
       if (env->ExceptionOccurred()) {
         LOG(ERROR) << std::string("Exception occurred in loading user library");

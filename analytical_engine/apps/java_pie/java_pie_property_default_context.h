/** Copyright 2020 Alibaba Group Holding Limited.

Licensed under the Apache License, Version 2.0 (the "License");
you may not use this file except in compliance with the License.
You may obtain a copy of the License at

    http://www.apache.org/licenses/LICENSE-2.0

Unless required by applicable law or agreed to in writing, software
distributed under the License is distributed on an "AS IS" BASIS,
WITHOUT WARRANTIES OR CONDITIONS OF ANY KIND, either express or implied.
See the License for the specific language governing permissions and
limitations under the License.
*/

#ifndef ANALYTICAL_ENGINE_APPS_JAVA_PIE_JAVA_PIE_DEFAULT_CONTEXT_H_
#define ANALYTICAL_ENGINE_APPS_JAVA_PIE_JAVA_PIE_DEFAULT_CONTEXT_H_

#include <grape/grape.h>
#include <jni.h>

#include <iomanip>
#include <limits>
#include <map>
#include <vector>
//#include "core/context/i_context.h"
#include "core/config.h"
#include "boost/property_tree/json_parser.hpp"
#include "boost/property_tree/ptree.hpp"
#include "core/context/java_context_base.h"
#include "core/object/i_fragment_wrapper.h"
#include "core/parallel/property_message_manager.h"
#include "java_pie/javasdk.h"
#include "vineyard/client/client.h"
#include "vineyard/graph/fragment/fragment_traits.h"
#define CONTEXT_TYPE_JAVA_PIE_PROPERTY_DEFAULT "java_pie_property_default"
namespace grape {

/**
 * @brief Context for the java pie app, used by java sdk.
 *
 * @tparam FRAG_T
 */
template <typename FRAG_T>
class JavaPIEPropertyDefaultContext : public JavaContextBase<FRAG_T> {
 public:
  bool init_class_names(std::string& app_class, std::string& context_class) {
    if (app_class.empty() || context_class.empty()) {
      LOG(ERROR) << "Class names for java app and java app context are empty";
      return false;
    }
    {
      _app_class_name = new char[app_class.length() + 1];
      strcpy(_app_class_name, app_class.c_str());
      char* p = _app_class_name;
      while (*p) {
        if (*p == '.')
          *p = '/';
        p++;
      }
    }
    {
      _context_class_name = new char[context_class.length() + 1];
      strcpy(_context_class_name, context_class.c_str());

      char* p = _context_class_name;
      while (*p) {
        if (*p == '.')
          *p = '/';
        p++;
      }
    }
    return true;
  }

 public:
  using fragment_t = FRAG_T;
  using oid_t = typename FRAG_T::oid_t;
  using vid_t = typename FRAG_T::vid_t;
  //using vdata_t = typename FRAG_T::vdata_t;
  //using edata_t = typename FRAG_T::edata_t;

  JavaPIEPropertyDefaultContext(const FRAG_T& fragment)
      : _app_class_name(NULL),
        _context_class_name(NULL),
        _app_object(NULL),
        _context_object(NULL),
        _frag_object(NULL),
        _mm_object(NULL),
        fragment_(fragment) {}
  const fragment_t& fragment() { return fragment_; }

  virtual ~JavaPIEPropertyDefaultContext() {
    delete[] _app_class_name;
    delete[] _context_class_name;
    JNIEnvMark m;
    if (m.env()) {
      m.env()->DeleteGlobalRef(_app_object);
      m.env()->DeleteGlobalRef(_context_object);
      m.env()->DeleteGlobalRef(_frag_object);
      m.env()->DeleteGlobalRef(_mm_object);
    }
  }

  void GetJavaDefaultManagerFFITypeName(std::string& name) {
    name.append("gs::PropertyMessageManager<")
        .append(_java_frag_type_name)
        .append(">");
  }

  // void Init(const FRAG_T& frag, gs::PropertyMessageManager& messages,
  //           std::string& frag_name, std::string& app_class_name,
  //           std::string& app_context_name, std::vector<std::string>& args) {
  // Instead of calling multiple params, wo pack it into a json string
<<<<<<< HEAD
  void Init(const FRAG_T& frag, gs::PropertyMessageManager& messages,
            std::string& params) {
    if (params.empty()) {
=======
  void Init(gs::PropertyMessageManager& messages, std::string& args) {
    if (args.empty()) {
>>>>>>> 4f3bfad2
      LOG(ERROR) << "no args received";
      return;
    }
    boost::property_tree::ptree pt;
    std::stringstream ss;
    ss << params;
    boost::property_tree::read_json(ss, pt);

    LOG(INFO) << "received json: " << params;
    std::string frag_name = pt.get<std::string>("frag_name");
    LOG(INFO) << "parse frag name: " << frag_name;
    std::string app_class_name = pt.get<std::string>("app_class_name");
    LOG(INFO) << "parse app class name: " << app_class_name;
    std::string app_context_name = pt.get<std::string>("app_context_name");
    LOG(INFO) << "pass app context name: " << app_context_name;
    std::vector<std::string> args = pt.get<std::vector<std::string>>("args");
    LOG(INFO) << "pass args : " << args.size();
    for (auto arg : args) {
      LOG(INFO) << arg;
    }
    JNIEnvMark m;
    if (m.env()) {
      JNIEnv* env = m.env();
      if (!init_class_names(app_class_name, app_context_name)) {
        LOG(ERROR) << "Init app class and context class names failed:"
                   << app_class_name << "," << app_context_name;
        return;
      }

      jclass context_class = env->FindClass(_context_class_name);
      if (context_class == NULL) {
        LOG(ERROR) << "Cannot find context class " << _context_class_name;
        return;
      }
      {
        jobject object = createObject(env, context_class, _context_class_name);
        if (object != NULL) {
          _context_object = env->NewGlobalRef(object);
        } else {
          LOG(ERROR) << "Create context obj failed for " << _context_class_name;
          return;
        }
      }
      jclass app_class = env->FindClass(_app_class_name);
      if (app_class == NULL) {
        LOG(ERROR) << "Cannot find class " << _app_class_name;
        return;
      }
      {
        jobject object = createObject(env, app_class, _app_class_name);
        if (object != NULL) {
          _app_object = env->NewGlobalRef(object);
        } else {
          LOG(ERROR) << "create app object failed for " << _app_class_name;
          return;
        }
      }

      //   const char* descriptor =
      //       "(Lio/v6d/modules/graph/fragment/ArrowFragment;"
      //       "Lio/v6d/modules/graph/parallel/PropertyMessageManager;"
      //       "Lcom/alibaba/grape/stdcxx/StdVector;)V";
      //   jmethodID InitMethodID =
      //       env->GetMethodID(context_class, "Init", descriptor);
      //   if (InitMethodID == NULL) {
      //     LOG(ERROR) << "Cannot find method Init" << descriptor;
      //     return;
      //   }

      _java_frag_type_name = frag_name;
      jobject fragObject =
          createFFIPointerObject(env, _java_frag_type_name.c_str(),
                                 reinterpret_cast<jlong>(&fragment_));
      if (fragObject == NULL) {
        LOG(ERROR) << "Cannot create fragment Java object";
        return;
      } else {
        _frag_object = env->NewGlobalRef(fragObject);
      }

      // 2. Create Message manager Java object
      // TODO: create message pointer object
      std::string mm_name;
      GetJavaDefaultManagerFFITypeName(mm_name);
      jobject messagesObject = createFFIPointerObject(
          env, mm_name.c_str(), reinterpret_cast<jlong>(&messages));
      if (messagesObject == NULL) {
        LOG(ERROR) << "Cannot create message manager Java object";
        return;
      } else {
        _mm_object = env->NewGlobalRef(messagesObject);
      }

      // 3. Create arguments array
      jobject argsObject = createStdVectorObject(
          env, "std::vector<std::string>", reinterpret_cast<jlong>(&args));
      if (argsObject == NULL) {
        LOG(ERROR) << "Cannot create args Java object";
        return;
      }
      // 4. Invoke java method
      //   env->CallVoidMethod(_context_object, InitMethodID, _frag_object,
      //                       _mm_object, argsObject);
    }
  }

  void Output(std::ostream& os) {
    JNIEnvMark m;
    if (m.env()) {
      //   JNIEnv* env = m.env();

      //   jclass context_class = env->FindClass(_context_class_name);
      //   if (context_class == NULL) {
      //     LOG(ERROR) << "Cannot find class " << _context_class_name;
      //     return;
      //   }

      //   const char* descriptor =
      //       "(Lcom/alibaba/grape/fragment/ImmutableEdgecutFragment;)V";
      //   jmethodID OutputMethodID =
      //       env->GetMethodID(context_class, "Output", descriptor);
      //   if (OutputMethodID == NULL) {
      //     LOG(ERROR) << "Cannot find method Output" << descriptor;
      //     return;
      //   }

      //   env->CallVoidMethod(_context_object, OutputMethodID, _frag_object);
    }
  }

  const char* app_class_name() const { return _app_class_name; }

  const char* context_class_name() const { return _context_class_name; }

  char* _app_class_name;
  char* _context_class_name;
  std::string _java_frag_type_name;
  jobject _app_object;
  jobject _context_object;
  jobject _frag_object;
  jobject _mm_object;
  const fragment_t& fragment_;
};

template <typename FRAG_T>
class JavaPIEPropertyDefaultContextWrapper
    : public gs::IJavaPIEPropertyDefaultContextWrapper {
  using fragment_t = FRAG_T;
  using label_id_t = typename fragment_t::label_id_t;
  using prop_id_t = typename fragment_t::prop_id_t;
  using oid_t = typename fragment_t::oid_t;
  using context_t = JavaPIEPropertyDefaultContext<fragment_t>;
  static_assert(vineyard::is_property_fragment<FRAG_T>::value,
                "JavaPIEPropertyDefaultContextWrapper is only available for "
                "property graph");

 public:
  JavaPIEPropertyDefaultContextWrapper(
      const std::string& id, std::shared_ptr<gs::IFragmentWrapper> frag_wrapper,
      std::shared_ptr<context_t> context)
      : gs::IJavaPIEPropertyDefaultContextWrapper(id),
        frag_wrapper_(std::move(frag_wrapper)),
        ctx_(std::move(context)) {}

  std::string context_type() override {
    return CONTEXT_TYPE_JAVA_PIE_PROPERTY_DEFAULT;
  }

  std::shared_ptr<gs::IFragmentWrapper> fragment_wrapper() override {
    return frag_wrapper_;
  }
  gs::bl::result<std::unique_ptr<grape::InArchive>> ToNdArray(
      const grape::CommSpec& comm_spec, const gs::LabeledSelector& selector,
      const std::pair<std::string, std::string>& range) override {
    auto arc = std::make_unique<grape::InArchive>();
    return arc;
  }

  gs::bl::result<std::unique_ptr<grape::InArchive>> ToDataframe(
      const grape::CommSpec& comm_spec,
      const std::vector<std::pair<std::string, gs::LabeledSelector>>& selectors,
      const std::pair<std::string, std::string>& range) override {
    auto arc = std::make_unique<grape::InArchive>();
    return arc;
  }

  gs::bl::result<vineyard::ObjectID> ToVineyardTensor(
      const grape::CommSpec& comm_spec, vineyard::Client& client,
      const gs::LabeledSelector& selector,
      const std::pair<std::string, std::string>& range) override {
    return vineyard::InvalidObjectID();
  }

  gs::bl::result<vineyard::ObjectID> ToVineyardDataframe(
      const grape::CommSpec& comm_spec, vineyard::Client& client,
      const std::vector<std::pair<std::string, gs::LabeledSelector>>& selectors,
      const std::pair<std::string, std::string>& range) override {
    return vineyard::InvalidObjectID();
  }

  gs::bl::result<std::map<
      label_id_t,
      std::vector<std::pair<std::string, std::shared_ptr<arrow::Array>>>>>
  ToArrowArrays(const grape::CommSpec& comm_spec,
                const std::vector<std::pair<std::string, gs::LabeledSelector>>&
                    selectors) override {
    std::map<label_id_t, std::vector<std::pair<std::string, std::shared_ptr<arrow::Array>>>>
        arrow_arrays;
    return arrow_arrays;
  }

 private:
  std::shared_ptr<gs::IFragmentWrapper> frag_wrapper_;
  std::shared_ptr<context_t> ctx_;
};
}  // namespace grape

#endif  // ANALYTICAL_ENGINE_APPS_JAVA_PIE_JAVA_PIE_DEFAULT_CONTEXT_H_<|MERGE_RESOLUTION|>--- conflicted
+++ resolved
@@ -112,14 +112,9 @@
   //           std::string& frag_name, std::string& app_class_name,
   //           std::string& app_context_name, std::vector<std::string>& args) {
   // Instead of calling multiple params, wo pack it into a json string
-<<<<<<< HEAD
   void Init(const FRAG_T& frag, gs::PropertyMessageManager& messages,
             std::string& params) {
     if (params.empty()) {
-=======
-  void Init(gs::PropertyMessageManager& messages, std::string& args) {
-    if (args.empty()) {
->>>>>>> 4f3bfad2
       LOG(ERROR) << "no args received";
       return;
     }

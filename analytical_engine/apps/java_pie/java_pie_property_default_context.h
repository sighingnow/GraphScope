--- conflicted
+++ resolved
@@ -104,66 +104,9 @@
     JNIEnvMark m;
     if (m.env()) {
       JNIEnv* env = m.env();
-<<<<<<< HEAD
-      // load required jni library
-
-      jclass grape_load_library =
-          env->FindClass("com/alibaba/grape/utils/LoadLibrary");
-      if (grape_load_library == NULL) {
-        LOG(ERROR) << "Cannot find grape jni loader class";
-        return;
-      }
-
-      jclass vineyard_load_library =
-          env->FindClass("io/v6d/modules/graph/utils/LoadLibrary");
-      if (vineyard_load_library == NULL) {
-        LOG(ERROR) << "Cannot find vineyard jni loader class ";
-        return;
-      }
-
-      const char* load_library_signature = "(Ljava/lang/String;)V";
-      jmethodID grape_load_library_method = env->GetStaticMethodID(
-          grape_load_library, "invoke", load_library_signature);
-      jmethodID vineyard_load_library_method = env->GetStaticMethodID(
-          vineyard_load_library, "invoke", load_library_signature);
-
-      jstring user_library_name_jstring =
-          m.env()->NewStringUTF(user_library_name.c_str());
-      // call static method
-
-      m.env()->CallStaticVoidMethod(grape_load_library,
-                                     grape_load_library_method,
-                                     user_library_name_jstring);
-      m.env()->CallStaticVoidMethod(grape_load_library,
-                                     vineyard_load_library_method,
-                                     user_library_name_jstring);
-
-      if (env->ExceptionOccurred()) {
-        LOG(ERROR) << std::string("Exception occurred in loading user library");
-        env->ExceptionDescribe();
-        env->ExceptionClear();
-        // env->DeleteLocalRef(main_class);
-        LOG(FATAL) << "exiting since exception occurred";
-      }
-
-      LOG(INFO) << "load specified user jni library: " << user_library_name;
-
-      if (!init_class_names(app_class_name, app_context_name)) {
-        LOG(ERROR) << "Init app class and context class names failed:"
-                   << app_class_name << "," << app_context_name;
-        return;
-      }
-
-      jclass context_class = env->FindClass(_context_class_name);
-      if (context_class == NULL) {
-        LOG(ERROR) << "Cannot find context class " << _context_class_name;
-        return;
-      }
-=======
       // 0. load required jni library
       load_jni_library(env, user_library_name);
       // 1. create app object, and get context class via jni
->>>>>>> fde7986b
       {
         jclass app_class = env->FindClass(_app_class_name);
         if (app_class == NULL) {

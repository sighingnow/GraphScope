--- conflicted
+++ resolved
@@ -66,14 +66,14 @@
 
     LOG(INFO) << "Connected to IPCServer: " << ipc_socket;
 
-    vineyard::ObjectID fragment_group_id, projected_id;
+    vineyard::ObjectID fragment_id, projected_id;
     {
       auto loader = std::make_unique<
           gs::ArrowFragmentLoader<vineyard::property_graph_types::OID_TYPE,
                                   vineyard::property_graph_types::VID_TYPE>>(
           client, comm_spec, efiles, vfiles, directed != 0);
-      fragment_group_id = boost::leaf::try_handle_all(
-          [&loader]() { return loader->LoadFragmentAsFragmentGroup(); },
+      fragment_id = boost::leaf::try_handle_all(
+          [&loader]() { return loader->LoadFragment(); },
           [](const vineyard::GSError& e) {
             LOG(FATAL) << e.error_msg;
             return 0;
@@ -85,29 +85,6 @@
     }
 
     {
-<<<<<<< HEAD
-    using FragmentType =
-        vineyard::ArrowFragment<vineyard::property_graph_types::OID_TYPE,
-                                vineyard::property_graph_types::VID_TYPE>;
-    using ProjectedFragmentType =
-        gs::ArrowProjectedFragment<int64_t, uint64_t, double, int64_t>;
-
-    LOG(INFO) << "[worker-" << comm_spec.worker_id()
-              << "] loaded graph to vineyard ..." << fragment_group_id;
-          auto fg = std::dynamic_pointer_cast<vineyard::ArrowFragmentGroup>(
-              client.GetObject(fragment_group_id));
-          auto fid = comm_spec.WorkerToFrag(comm_spec.worker_id());
-          auto frag_id = fg->Fragments().at(fid);
-          auto fragment =
-              std::static_pointer_cast<FragmentType>(client.GetObject(frag_id));
-
-    LOG(INFO) << "vertex prop num:" <<fragment->vertex_property_num(0);
-    LOG(INFO) << "edge prop num:" <<fragment->edge_property_num(0);
-    std::shared_ptr<ProjectedFragmentType> projected_fragment =
-        ProjectedFragmentType::Project(fragment, "0", "0", "0", "2");
-    LOG(INFO) << "After projection: " << projected_fragment->id();
-    projected_id = projected_fragment->id();
-=======
       using FragmentType =
           vineyard::ArrowFragment<vineyard::property_graph_types::OID_TYPE,
                                   vineyard::property_graph_types::VID_TYPE>;
@@ -115,24 +92,21 @@
           gs::ArrowProjectedFragment<int64_t, uint64_t, double, int64_t>;
 
       LOG(INFO) << "[worker-" << comm_spec.worker_id()
-                << "] loaded graph to vineyard ..." << fragment_group_id;
-      auto fg = std::dynamic_pointer_cast<vineyard::ArrowFragmentGroup>(
-          client.GetObject(fragment_group_id));
-      auto fid = comm_spec.WorkerToFrag(comm_spec.worker_id());
-      auto frag_id = fg->Fragments().at(fid);
+                << "] loaded graph to vineyard ..." << fragment_id;
+      MPI_Barrier(comm_spec.comm());
       auto fragment =
-          std::static_pointer_cast<FragmentType>(client.GetObject(frag_id));
+          std::static_pointer_cast<FragmentType>(client.GetObject(fragment_id));
+      LOG(INFO) << "vertex prop num:" <<fragment->vertex_property_num(0);
+      LOG(INFO) << "edge prop num:" <<fragment->edge_property_num(0);
       std::shared_ptr<ProjectedFragmentType> projected_fragment =
-          ProjectedFragmentType::Project(fragment, "0", "0", "0", "0");
+          ProjectedFragmentType::Project(fragment, "0", "0", "0", "2");
       LOG(INFO) << "After projection: " << getHostName() << ":"
                 << projected_fragment->id();
       projected_id = projected_fragment->id();
->>>>>>> 4b36a81c
     }
     gs::ArrowProjectedFragmentGetter<int64_t, uint64_t, double, int64_t> getter;
     auto res = getter.Get(client, projected_id);
     LOG(INFO) << "use fragment getter:" << res->id();
-<<<<<<< HEAD
     LOG(INFO) << "in edges num:" <<res->GetInEdgeNum() << " out edges num: " <<res->GetOutEdgeNum();
     grape::Vertex<uint64_t> vertex;
     vertex.SetValue(0);
@@ -140,10 +114,6 @@
     for (auto e : res->GetOutgoingAdjList(vertex)){
         LOG(INFO) << e.neighbor().GetValue() << ", " <<e.edge_id()<< ","<<e.data();
     }
-=======
-    LOG(INFO) << "in edges num:" << res->GetInEdgeNum()
-              << " out edges num: " << res->GetOutEdgeNum();
->>>>>>> 4b36a81c
     MPI_Barrier(comm_spec.comm());
   }
 

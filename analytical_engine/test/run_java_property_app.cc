#include <gflags/gflags.h>
#include <gflags/gflags_declare.h>
#include <glog/logging.h>
#include <unistd.h>

#include <algorithm>
#include <cstddef>
#include <cstdio>
#include <cstdlib>
#include <fstream>
#include <iostream>
#include <memory>
#include <string>
#include <thread>
#include <type_traits>
#include <utility>
#include <vector>

#include "apps/property/sssp_property.h"
#include "boost/algorithm/string/classification.hpp"  // Include boost::for is_any_of
#include "boost/algorithm/string/split.hpp"  // Include for boost::split
#include "boost/property_tree/exceptions.hpp"
#include "boost/property_tree/json_parser.hpp"
#include "boost/property_tree/ptree.hpp"
#include "core/fragment/arrow_projected_fragment.h"
#include "core/java/javasdk.h"
#include "core/loader/arrow_fragment_loader.h"
#include "core/loader/java_immutable_edgecut_fragment_loader.h"
#include "core/object/fragment_wrapper.h"
#include "glog/logging.h"
#include "grape/grape.h"
#include "grape/types.h"
#include "grape/util.h"
#include "java_pie/java_pie_projected_default_app.h"
#include "java_pie/java_pie_property_default_app.h"
#include "proto/graph_def.pb.h"
#include "sssp/sssp.h"
#include "vineyard/basic/ds/types.h"
#include "vineyard/client/client.h"
#include "vineyard/graph/fragment/arrow_fragment.h"
#include "vineyard/graph/utils/grape_utils.h"

#include "core/error.h"
#include "core/fragment/arrow_projected_fragment.h"
#include "core/loader/arrow_fragment_loader.h"
#include "core/object/fragment_wrapper.h"
#include "core/utils/transform_utils.h"

using FragmentType =
    vineyard::ArrowFragment<vineyard::property_graph_types::OID_TYPE,
                            vineyard::property_graph_types::VID_TYPE>;
using ProjectedFragmentType =
    gs::ArrowProjectedFragment<int64_t, uint64_t, double, int64_t>;
void output_nd_array(const grape::CommSpec& comm_spec,
                     std::unique_ptr<grape::InArchive> arc,
                     const std::string& output_path, int data_type_expected) {
  if (comm_spec.worker_id() == 0) {
    grape::OutArchive oarc;
    oarc = std::move(*arc);

    int64_t ndim, length1, length2;
    int data_type;
    oarc >> ndim;
    LOG(INFO) << "ndim: " << ndim;
    CHECK_EQ(ndim, 1);
    oarc >> length1;
    oarc >> data_type;
    LOG(INFO) << "length1: " << length1 << ",data type: " << data_type;
    CHECK_EQ(data_type, data_type_expected);
    oarc >> length2;
    LOG(INFO) << "length2: " << length2;
    CHECK_EQ(length1, length2);

    std::ofstream assembled_ostream;
    assembled_ostream.open(output_path);
    LOG(INFO) << "osream " << output_path;
    for (int64_t i = 0; i < length1; ++i) {
      double v;
      oarc >> v;
      assembled_ostream << v << std::endl;
    }
    LOG(INFO) << "output complete: " << oarc.Empty() << output_path;
    CHECK(oarc.Empty());

    assembled_ostream.close();
  }
}

void output_data_frame(const grape::CommSpec& comm_spec,
                       std::unique_ptr<grape::InArchive> arc,
                       const std::string& output_prefix,
                       int expected_data_type) {
  if (comm_spec.worker_id() == 0) {
    grape::OutArchive oarc;
    oarc = std::move(*arc);

    int64_t ndim, length;
    int col_type1, col_type2;
    oarc >> ndim;
    CHECK_EQ(ndim, 2);
    oarc >> length;

    std::string col_name1, col_name2;
    oarc >> col_name1;
    oarc >> col_type1;
    CHECK_EQ(col_type1, 4);  // int64_t

    std::ofstream assembled_col1_ostream;
    std::string assembled_col1_output_path =
        output_prefix + "_assembled_dataframe_col_1_" + col_name1 + ".dat";
    assembled_col1_ostream.open(assembled_col1_output_path);
    for (int64_t i = 0; i < length; ++i) {
      int64_t id;
      oarc >> id;
      assembled_col1_ostream << id << std::endl;
    }
    assembled_col1_ostream.close();

    oarc >> col_name2;
    oarc >> col_type2;
    CHECK_EQ(col_type2, expected_data_type);  // double

    std::ofstream assembled_col2_ostream;
    std::string assembled_col2_output_path =
        output_prefix + "_assembled_dataframe_col_2_" + col_name2 + ".dat";
    assembled_col2_ostream.open(assembled_col2_output_path);
    for (int64_t i = 0; i < length; ++i) {
      double data;
      oarc >> data;
      assembled_col2_ostream << data << std::endl;
    }
    assembled_col2_ostream.close();

    CHECK(oarc.Empty());
  }
}

void output_vineyard_tensor(vineyard::Client& client,
                            vineyard::ObjectID tensor_object,
                            const grape::CommSpec& comm_spec,
                            const std::string& prefix,
                            vineyard::AnyType& expected_type) {
  auto stored_tensor = std::dynamic_pointer_cast<vineyard::GlobalTensor>(
      client.GetObject(tensor_object));
  auto const& shape = stored_tensor->shape();
  auto const& partition_shape = stored_tensor->partition_shape();
  auto const& local_chunks = stored_tensor->LocalPartitions(client);
  CHECK_EQ(shape.size(), 1);
  CHECK_EQ(partition_shape.size(), 1);
  CHECK_EQ(local_chunks.size(), static_cast<size_t>(comm_spec.local_num()));
  if (comm_spec.worker_id() == 0) {
    LOG(INFO) << "tensor shape: " << shape[0] << ", " << partition_shape[0];
  }

  if (comm_spec.local_id() == 0) {
    for (auto obj : local_chunks) {
      auto single_tensor = std::dynamic_pointer_cast<vineyard::ITensor>(obj);
      if (single_tensor->value_type() != expected_type) {
        LOG(FATAL) << "type not correct...";
      }
      CHECK_EQ(single_tensor->shape().size(), 1);
      CHECK_EQ(single_tensor->partition_index().size(), 1);
      int64_t length = single_tensor->shape()[0];
      LOG(INFO) << "[worker-" << comm_spec.worker_id() << "]: tensor chunk-"
                << single_tensor->partition_index()[0] << ": " << length;
      auto casted_tensor =
          std::dynamic_pointer_cast<vineyard::Tensor<double>>(single_tensor);
      std::string output_path =
          prefix + "_v6d_single_tensor_" +
          std::to_string(single_tensor->partition_index()[0]) + ".dat";
      std::ofstream fout;
      fout.open(output_path);

      auto data = casted_tensor->data();
      for (int64_t i = 0; i < length; ++i) {
        fout << data[i] << std::endl;
        fout.flush();
      }

      fout.close();
    }
  }
}

void Query(vineyard::Client& client, std::shared_ptr<FragmentType> fragment,
           const grape::CommSpec& comm_spec, const std::string& app_name,
           const std::string& out_prefix, const std::string& basic_params,
           const std::string& selector_string,
           const std::string& selectors_string) {
  using AppType = gs::JavaPIEPropertyDefaultApp<FragmentType>;
  auto app = std::make_shared<AppType>();
  auto worker = AppType::CreateWorker(app, fragment);
  auto spec = grape::DefaultParallelEngineSpec();
  worker->Init(comm_spec, spec);
  worker->Query(basic_params);
  std::ofstream ostream;
  std::string output_path =
      grape::GetResultFilename(out_prefix, fragment->fid());

  ostream.open(output_path);
  worker->Output(ostream);
  ostream.close();

  std::shared_ptr<gs::JavaPIEPropertyDefaultContext<FragmentType>> ctx =
      worker->GetContext();
  worker->Finalize();

  gs::rpc::graph::GraphDefPb graph_def;
  graph_def.set_graph_type(gs::rpc::graph::ARROW_PROPERTY);

  auto frag_wrapper = std::make_shared<gs::FragmentWrapper<FragmentType>>(
      "graph_123", graph_def, fragment);

  gs::JavaPIEPropertyDefaultContextWrapper<FragmentType> ctx_wrapper(
      "ctx_wrapper_" + vineyard::random_string(8), frag_wrapper, ctx);
  //  auto selector = gs::LabeledSelector::parse("r:label0.property0").value();
  auto range = std::make_pair("", "");
  /// 0. test ndarray
  {
    std::unique_ptr<grape::InArchive> arc = std::move(
        ctx_wrapper.ToNdArray(comm_spec, selector_string, range).value());
    std::string java_out_prefix = out_prefix + "/java_assembled_ndarray.dat";
    output_nd_array(comm_spec, std::move(arc), java_out_prefix,
                    7);  // 7 for double
  }
  LOG(INFO) << "[0] java finish test ndarray";

  // 1. Test data frame
  {
    // auto selectors = gs::Selector::ParseSelectors(s_selectors).value();
    std::unique_ptr<grape::InArchive> arc = std::move(
        ctx_wrapper.ToDataframe(comm_spec, selectors_string, range).value());
    std::string java_data_frame_out_prefix = out_prefix + "/java";
    output_data_frame(comm_spec, std::move(arc), java_data_frame_out_prefix, 7);
  }

  LOG(INFO) << "[1] java finish test dataframe";
  // 2. test vineyard tensor
  {
    auto tmp =
        ctx_wrapper.ToVineyardTensor(comm_spec, client, selector_string, range);
    CHECK(tmp);
    vineyard::ObjectID ndarray_object = tmp.value();
    std::string java_v6d_tensor_prefix = out_prefix + "/java";
    vineyard::AnyType expected_data_type = vineyard::AnyType::Double;
    output_vineyard_tensor(client, ndarray_object, comm_spec,
                           java_v6d_tensor_prefix, expected_data_type);
  }
  LOG(INFO) << "[2] java finish test vineyard tensor";
}

void QueryProjected(vineyard::Client& client,
                    std::shared_ptr<ProjectedFragmentType> fragment,
                    const grape::CommSpec& comm_spec,
                    const std::string& app_name, const std::string& out_prefix,
                    const std::string& basic_params,
                    const std::string& selector_string,
                    const std::string& selectors_string) {
  using AppType = gs::JavaPIEProjectedDefaultApp<ProjectedFragmentType>;
  auto app = std::make_shared<AppType>();
  auto worker = AppType::CreateWorker(app, fragment);
  auto spec = grape::DefaultParallelEngineSpec();
  worker->Init(comm_spec, spec);
  worker->Query(basic_params);
  std::ofstream ostream;
  std::string output_path =
      grape::GetResultFilename(out_prefix, fragment->fid());

  ostream.open(output_path);
  worker->Output(ostream);
  ostream.close();

  std::shared_ptr<gs::JavaPIEProjectedDefaultContext<ProjectedFragmentType>>
      ctx = worker->GetContext();
  worker->Finalize();

  gs::rpc::graph::GraphDefPb graph_def;
  graph_def.set_graph_type(gs::rpc::graph::ARROW_PROJECTED);

  auto frag_wrapper =
      std::make_shared<gs::FragmentWrapper<ProjectedFragmentType>>(
          "graph_123", graph_def, fragment);

  gs::JavaPIEProjectedDefaultContextWrapper<ProjectedFragmentType> ctx_wrapper(
      "ctx_wrapper_" + vineyard::random_string(8), frag_wrapper, ctx);
  //  auto selector = gs::LabeledSelector::parse("r:label0.property0").value();
  auto range = std::make_pair("", "");
  /// 0. test ndarray
  {
    std::unique_ptr<grape::InArchive> arc = std::move(
        ctx_wrapper.ToNdArray(comm_spec, selector_string, range).value());
    std::string java_out_prefix =
        out_prefix + "/java_projected_assembled_ndarray.dat";
    output_nd_array(comm_spec, std::move(arc), java_out_prefix,
                    5);  // 5 for int64_t
  }
  LOG(INFO) << "[0] java projected finish test ndarray";

  // 1. Test data frame
  {
    // auto selectors = gs::Selector::ParseSelectors(s_selectors).value();
    std::unique_ptr<grape::InArchive> arc = std::move(
        ctx_wrapper.ToDataframe(comm_spec, selectors_string, range).value());
    std::string java_data_frame_out_prefix = out_prefix + "/java_projected";
    output_data_frame(comm_spec, std::move(arc), java_data_frame_out_prefix, 5);
  }

  LOG(INFO) << "[1] java projected finish test dataframe";
  // 2. test vineyard tensor
  {
    auto tmp =
        ctx_wrapper.ToVineyardTensor(comm_spec, client, selector_string, range);
    CHECK(tmp);
    vineyard::ObjectID ndarray_object = tmp.value();
    std::string java_v6d_tensor_prefix = out_prefix + "/java_projected";
    vineyard::AnyType expected_data_type = vineyard::AnyType::Int64;  // 3
    output_vineyard_tensor(client, ndarray_object, comm_spec,
                           java_v6d_tensor_prefix, expected_data_type);
  }
  LOG(INFO) << "[2] java projected finish test vineyard tensor";
}

void RunSSSP(vineyard::Client& client, std::shared_ptr<FragmentType> fragment,
             const grape::CommSpec& comm_spec, const std::string& out_prefix,
             const std::string& selector_string,
             const std::string& selectors_string) {
  using AppType = gs::SSSPProperty<FragmentType>;
  auto app = std::make_shared<AppType>();
  auto worker = AppType::CreateWorker(app, fragment);
  auto spec = grape::DefaultParallelEngineSpec();
  worker->Init(comm_spec, spec);

  worker->Query(4);

  std::ofstream ostream;
  std::string output_path =
      grape::GetResultFilename(out_prefix, fragment->fid());

  ostream.open(output_path);
  worker->Output(ostream);
  ostream.close();
  auto ctx = worker->GetContext();

  worker->Finalize();
  gs::rpc::graph::GraphDefPb graph_def;
  graph_def.set_graph_type(gs::rpc::graph::ARROW_PROPERTY);

  auto frag_wrapper = std::make_shared<gs::FragmentWrapper<FragmentType>>(
      "graph_456", graph_def, fragment);
  gs::LabeledVertexDataContextWrapper<FragmentType, double> ctx_wrapper(
      "ctx_wrapper_" + vineyard::random_string(8), frag_wrapper, ctx);

  auto range = std::make_pair("", "");
  auto selector = gs::LabeledSelector::parse(selector_string).value();
  // 1. test cpp ndarray
  {
    std::unique_ptr<grape::InArchive> arc =
        std::move(ctx_wrapper.ToNdArray(comm_spec, selector, range).value());
    std::string cpp_out_prefix = out_prefix + "/java_assembled_ndarray.dat";
    output_nd_array(comm_spec, std::move(arc), cpp_out_prefix, 7);
  }
  LOG(INFO) << "[0] cpp finish test ndarray";
  // 1. test data frame
  {
    auto selectors =
        gs::LabeledSelector::ParseSelectors(selectors_string).value();
    std::unique_ptr<grape::InArchive> arc =
        std::move(ctx_wrapper.ToDataframe(comm_spec, selectors, range).value());
    std::string cpp_data_frame_out_prefix = out_prefix + "/cpp";
    output_data_frame(comm_spec, std::move(arc), cpp_data_frame_out_prefix, 7);
  }
  LOG(INFO) << "[1] cpp finish test dataframe";

  // 2. test vineyard tensor
  {
    auto tmp = ctx_wrapper.ToVineyardTensor(comm_spec, client, selector, range);
    CHECK(tmp);
    vineyard::ObjectID ndarray_object = tmp.value();
    std::string cpp_v6d_tensor_prefix = out_prefix + "/cpp";
    vineyard::AnyType expected_data_type = vineyard::AnyType::Double;  // 3
    output_vineyard_tensor(client, ndarray_object, comm_spec,
<<<<<<< HEAD
                           cpp_v6d_tensor_prefix, expected_data_type);
=======
                           cpp_v6d_tensor_prefix);
>>>>>>> 16e1073d
  }
  LOG(INFO) << "[2] cpp finish test vineyard tensor";
}

// Running test doesn't require codegen.
void Run(vineyard::Client& client, const grape::CommSpec& comm_spec,
         vineyard::ObjectID id, bool run_projected, bool run_property,
         const std::string& app_name) {
  std::shared_ptr<FragmentType> fragment =
      std::dynamic_pointer_cast<FragmentType>(client.GetObject(id));
  // 0. setup environment
  // gs::SetupEnv(comm_spec.local_num());
  // 1. prepare the running params;
  boost::property_tree::ptree pt;
  pt.put("src", "4");
  pt.put("app_class", app_name);
  // The path to sdk jni library
  pt.put("user_library_name", "vineyard-jni");
  char* jvm_opts = getenv("RUN_JVM_OPTS");

  pt.put("jvm_runtime_opt", std::string(jvm_opts));
  LOG(INFO) << "geted shell env : " << std::string(jvm_opts);

  if (!run_projected) {
    pt.put("frag_name", "vineyard::ArrowFragmentDefault<int64_t>");
    std::stringstream ss;
    boost::property_tree::json_parser::write_json(ss, pt);
    std::string basic_params = ss.str();
    LOG(INFO) << "basic_params" << basic_params;

    std::string selector_string;
    std::string selectors_string;
    if (run_property == 0) {
      // labeled_vetex_data
      selector_string = "r:label0";
      {
        std::vector<std::pair<std::string, std::string>> selector_list;
        selector_list.emplace_back("id", "v:label0.id");
        selector_list.emplace_back("result", "r:label0");
        selectors_string = gs::generate_selectors(selector_list);
      }
    } else {
      // labeled_vertex_property
      selector_string = "r:label0.dist_0";
      {
        std::vector<std::pair<std::string, std::string>> selector_list;
        selector_list.emplace_back("id", "v:label0.id");
        selector_list.emplace_back("result", "r:label0.dist_0");
        selectors_string = gs::generate_selectors(selector_list);
      }
    }
    LOG(INFO) << "selector string: " << selector_string << ", selectors string "
              << selectors_string;
    // 1. run java query
    Query(client, fragment, comm_spec, app_name, "/tmp", basic_params,
          selector_string, selectors_string);
    // 2.run c++ query
    RunSSSP(client, fragment, comm_spec, "/tmp", selector_string,
            selectors_string);
  }

  // 3. run projected
  if (run_projected) {
    pt.put("frag_name",
           "gs::ArrowProjectedFragment<int64_t,uint64_t,double,int64_t>");
    std::stringstream ss;
    boost::property_tree::json_parser::write_json(ss, pt);
    std::string basic_params = ss.str();
    LOG(INFO) << "basic_params" << basic_params;
    LOG(INFO) << "running projected";
    std::shared_ptr<ProjectedFragmentType> projected_fragment =
        ProjectedFragmentType::Project(fragment, "0", "0", "0", "0");
    {
      std::string selector_string;
      std::string selectors_string;
      if (run_property == 0) {
        // labeled_vetex_data
        selector_string = "r";
        {
          std::vector<std::pair<std::string, std::string>> selector_list;
          selector_list.emplace_back("id", "v.id");
          selector_list.emplace_back("result", "r");
          selectors_string = gs::generate_selectors(selector_list);
        }
      } else {
        // labeled_vertex_property
        selector_string = "r.dist_0";
        {
          std::vector<std::pair<std::string, std::string>> selector_list;
          selector_list.emplace_back("id", "v.id");
          selector_list.emplace_back("result", "r.dist_0");
          selectors_string = gs::generate_selectors(selector_list);
        }
      }
      QueryProjected(client, projected_fragment, comm_spec, app_name, "/tmp",
                     basic_params, selector_string, selectors_string);
    }
  }
}

// Run projected or not: by passing value
// Run property or not:
int main(int argc, char** argv) {
  if (argc < 10) {
    printf(
        "usage: ./run_java_property_app <ipc_socket> <e_label_num> "
        "<efiles...> "
        "<v_label_num> <vfiles...> <run_projected> <run_property>"
        "[directed] [app_name]\n");
    return 1;
  }
  int index = 1;
  std::string ipc_socket = std::string(argv[index++]);

  int edge_label_num = atoi(argv[index++]);
  std::vector<std::string> efiles;
  for (int i = 0; i < edge_label_num; ++i) {
    efiles.push_back(argv[index++]);
  }

  int vertex_label_num = atoi(argv[index++]);
  std::vector<std::string> vfiles;
  for (int i = 0; i < vertex_label_num; ++i) {
    vfiles.push_back(argv[index++]);
  }

  int run_projected = atoi(argv[index++]);
  int run_property = atoi(argv[index++]);

  int directed = 1;
  std::string app_name = "";
  // std::string path_pattern = "";
  if (argc > index) {
    directed = atoi(argv[index++]);
  }
  if (argc > index) {
    app_name = argv[index++];
  }
  LOG(INFO) << "app name " << app_name;

  grape::InitMPIComm();
  {
    grape::CommSpec comm_spec;
    comm_spec.Init(MPI_COMM_WORLD);

    vineyard::Client client;
    VINEYARD_CHECK_OK(client.Connect(ipc_socket));

    LOG(INFO) << "Connected to IPCServer: " << ipc_socket;

    vineyard::ObjectID fragment_id;
    {
      auto loader = std::make_unique<
          gs::ArrowFragmentLoader<vineyard::property_graph_types::OID_TYPE,
                                  vineyard::property_graph_types::VID_TYPE>>(
          client, comm_spec, efiles, vfiles, directed != 0);
      fragment_id = boost::leaf::try_handle_all(
          [&loader]() { return loader->LoadFragment(); },
          [](const vineyard::GSError& e) {
            LOG(FATAL) << e.error_msg;
            return 0;
          },
          [](const boost::leaf::error_info& unmatched) {
            LOG(FATAL) << "Unmatched error " << unmatched;
            return 0;
          });
    }

    LOG(INFO) << "[worker-" << comm_spec.worker_id()
              << "] loaded graph to vineyard ...";

    MPI_Barrier(comm_spec.comm());

    Run(client, comm_spec, fragment_id, run_projected, run_property, app_name);
    MPI_Barrier(comm_spec.comm());
  }

  grape::FinalizeMPIComm();
  return 0;
}<|MERGE_RESOLUTION|>--- conflicted
+++ resolved
@@ -118,7 +118,7 @@
 
     oarc >> col_name2;
     oarc >> col_type2;
-    CHECK_EQ(col_type2, expected_data_type);  // double
+    CHECK_EQ(col_type2, expected_data_type);
 
     std::ofstream assembled_col2_ostream;
     std::string assembled_col2_output_path =
@@ -155,6 +155,8 @@
   if (comm_spec.local_id() == 0) {
     for (auto obj : local_chunks) {
       auto single_tensor = std::dynamic_pointer_cast<vineyard::ITensor>(obj);
+      LOG(INFO) << "actual type "
+                << vineyard::GetAnyTypeName(single_tensor->value_type());
       if (single_tensor->value_type() != expected_type) {
         LOG(FATAL) << "type not correct...";
       }
@@ -379,11 +381,7 @@
     std::string cpp_v6d_tensor_prefix = out_prefix + "/cpp";
     vineyard::AnyType expected_data_type = vineyard::AnyType::Double;  // 3
     output_vineyard_tensor(client, ndarray_object, comm_spec,
-<<<<<<< HEAD
                            cpp_v6d_tensor_prefix, expected_data_type);
-=======
-                           cpp_v6d_tensor_prefix);
->>>>>>> 16e1073d
   }
   LOG(INFO) << "[2] cpp finish test vineyard tensor";
 }
